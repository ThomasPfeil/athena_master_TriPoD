--- conflicted
+++ resolved
@@ -810,12 +810,7 @@
       const Real wght = beta*pmb->pmy_mesh->dt;
       // writing out to u2 register
       pmb->WeightedAve(ph->u2, ph->u1, ph->u2, ave_wghts);
-
-<<<<<<< HEAD
-      ph->AddFluxDivergence(beta, ph->u2);
-=======
-       ph->AddFluxDivergence(wght, ph->u2);
->>>>>>> 4ca74b89
+      ph->AddFluxDivergence(wght, ph->u2);
       // add coordinate (geometric) source terms
       pmb->pcoord->AddCoordTermsDivergence(wght, ph->flux, ph->w, pf->bcc, ph->u2);
     }
