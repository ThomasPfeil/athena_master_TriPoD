--- conflicted
+++ resolved
@@ -1192,11 +1192,7 @@
   MeshBlock *pmb=pmy_block_;
   for (int n=0;n<nneighbor;n++) {
     NeighborBlock& nb = neighbor[n];
-<<<<<<< HEAD
     if (nb.rank!=Globals::my_rank) {
-=======
-    if(nb.rank!=Globals::my_rank) {
->>>>>>> d765c38b
       if (cons_and_field) {  // normal case
         MPI_Start(&(bd_hydro_.req_recv[nb.bufid]));
         if (MAGNETIC_FIELDS_ENABLED)
@@ -1228,11 +1224,7 @@
   int mylevel=pmb->loc.level;
   for (int n=0;n<nneighbor;n++) {
     NeighborBlock& nb = neighbor[n];
-<<<<<<< HEAD
     if (nb.rank!=Globals::my_rank) {
-=======
-    if(nb.rank!=Globals::my_rank) {
->>>>>>> d765c38b
       MPI_Start(&(bd_hydro_.req_recv[nb.bufid]));
       if (nb.type==NEIGHBOR_FACE && nb.level>mylevel)
         MPI_Start(&(bd_flcor_.req_recv[nb.bufid]));
@@ -1341,19 +1333,11 @@
 #ifdef MPI_PARALLEL
     if (nb.rank!=Globals::my_rank) {
       if (cons_and_field) {  // normal case
-<<<<<<< HEAD
         // Wait for Isend
         MPI_Wait(&(bd_hydro_.req_send[nb.bufid]),MPI_STATUS_IGNORE);
         if (MAGNETIC_FIELDS_ENABLED)
           MPI_Wait(&(bd_field_.req_send[nb.bufid]),MPI_STATUS_IGNORE);
       } else {  // must be primitive initialization
-=======
-        MPI_Wait(&(bd_hydro_.req_send[nb.bufid]),MPI_STATUS_IGNORE);
-        if (MAGNETIC_FIELDS_ENABLED)
-          MPI_Wait(&(bd_field_.req_send[nb.bufid]),MPI_STATUS_IGNORE);
-      }
-      else {  // must be primitive initialization
->>>>>>> d765c38b
         if (GENERAL_RELATIVITY and pmy_mesh_->multilevel)
           MPI_Wait(&(bd_hydro_.req_send[nb.bufid]),MPI_STATUS_IGNORE);
       }
@@ -1384,7 +1368,6 @@
         bd_emfcor_.flag[nb.bufid] = BNDRY_WAITING;
     }
 #ifdef MPI_PARALLEL
-<<<<<<< HEAD
     if (nb.rank!=Globals::my_rank) {
       // Wait for Isend
       MPI_Wait(&(bd_hydro_.req_send[nb.bufid]),MPI_STATUS_IGNORE);
@@ -1396,18 +1379,6 @@
           if (nb.level < pmb->loc.level)
             MPI_Wait(&(bd_emfcor_.req_send[nb.bufid]),MPI_STATUS_IGNORE);
           else if ((nb.level==pmb->loc.level) && ((nb.type==NEIGHBOR_FACE)
-=======
-    if(nb.rank!=Globals::my_rank) {
-      MPI_Wait(&(bd_hydro_.req_send[nb.bufid]),MPI_STATUS_IGNORE);
-      if(nb.type==NEIGHBOR_FACE && nb.level<pmb->loc.level)
-        MPI_Wait(&(bd_flcor_.req_send[nb.bufid]),MPI_STATUS_IGNORE);
-      if (MAGNETIC_FIELDS_ENABLED) {
-        MPI_Wait(&(bd_field_.req_send[nb.bufid]),MPI_STATUS_IGNORE);
-        if(nb.type==NEIGHBOR_FACE || nb.type==NEIGHBOR_EDGE) {
-          if(nb.level < pmb->loc.level)
-            MPI_Wait(&(bd_emfcor_.req_send[nb.bufid]),MPI_STATUS_IGNORE);
-          else if((nb.level==pmb->loc.level) && ((nb.type==NEIGHBOR_FACE)
->>>>>>> d765c38b
               || ((nb.type==NEIGHBOR_EDGE) && (edge_flag_[nb.eid]==true))))
             MPI_Wait(&(bd_emfcor_.req_send[nb.bufid]),MPI_STATUS_IGNORE);
         }
