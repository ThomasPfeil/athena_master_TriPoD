--- conflicted
+++ resolved
@@ -24,42 +24,14 @@
 
 EquationOfState::EquationOfState(MeshBlock *pmb, ParameterInput *pin) {
   pmy_block_ = pmb;
-<<<<<<< HEAD
-  density_floor_  = pin->GetOrAddReal("hydro","dfloor",(1024*(FLT_MIN)));
-#if EOS_TABLE_ENABLED
-  if (pin->DoesParameterExist("hydro","efloor")){
-    energy_floor_ = pin->GetReal("hydro","efloor");
-  }
-  else{
-    energy_floor_ = pin->GetOrAddReal("hydro","pfloor",(1024*(FLT_MIN)));
-    energy_floor_ /= pin->GetOrAddReal("hydro","gamma", 2.) - 1.;
-  }
-  GetEosFn = NULL;
-  PrepEOS(pin);
-  pressure_floor_ = sqrt(-1);
-  gamma_ = sqrt(-1);
-#else
-  pressure_floor_ = pin->GetOrAddReal("hydro","pfloor",(1024*(FLT_MIN)));
-  gamma_ = pin->GetReal("hydro","gamma");
-#endif
-=======
   gamma_ = pin->GetReal("hydro", "gamma");
   density_floor_  = pin->GetOrAddReal("hydro","dfloor", std::sqrt(1024*(FLT_MIN)));
   pressure_floor_ = pin->GetOrAddReal("hydro","pfloor", std::sqrt(1024*(FLT_MIN)));
->>>>>>> 9c4d3855
 }
 
 // destructor
 
-<<<<<<< HEAD
-EquationOfState::~EquationOfState()
-{
-  #if EOS_TABLE_ENABLED
-  CleanEOS();
-  #endif
-=======
 EquationOfState::~EquationOfState() {
->>>>>>> 9c4d3855
 }
 
 //----------------------------------------------------------------------------------------
@@ -71,15 +43,8 @@
 
 void EquationOfState::ConservedToPrimitive(AthenaArray<Real> &cons,
   const AthenaArray<Real> &prim_old, const FaceField &b, AthenaArray<Real> &prim,
-<<<<<<< HEAD
-  AthenaArray<Real> &bcc, Coordinates *pco, int is,int ie, int js,int je, int ks,int ke)
-{
-#if !EOS_TABLE_ENABLED
-=======
   AthenaArray<Real> &bcc, Coordinates *pco, int il,int iu, int jl,int ju, int kl,int ku) {
->>>>>>> 9c4d3855
   Real gm1 = GetGamma() - 1.0;
-#endif
 
   for (int k=kl; k<=ku; ++k) {
   for (int j=jl; j<=ju; ++j) {
@@ -107,16 +72,11 @@
       w_vz = u_m3*di;
 
       Real ke = 0.5*di*(SQR(u_m1) + SQR(u_m2) + SQR(u_m3));
+      w_p = gm1*(u_e - ke);
 
-      // apply pressure/energy floor, correct total energy
-#if EOS_TABLE_ENABLED
-      u_e = (u_e - ke > energy_floor_) ?  u_e : energy_floor_ + ke;
-      w_p = GetEosData(u_d, u_e - ke, axisEgas, iPresEOS) * (u_e - ke);
-#else
-      w_p = gm1*(u_e - ke);
+      // apply pressure floor, correct total energy
       u_e = (w_p > pressure_floor_) ?  u_e : ((pressure_floor_/gm1) + ke);
       w_p = (w_p > pressure_floor_) ?  w_p : pressure_floor_;
-#endif
     }
   }}
 
@@ -132,16 +92,8 @@
 
 void EquationOfState::PrimitiveToConserved(const AthenaArray<Real> &prim,
      const AthenaArray<Real> &bc, AthenaArray<Real> &cons, Coordinates *pco,
-<<<<<<< HEAD
-     int is, int ie, int js, int je, int ks, int ke)
-{
-#if !EOS_TABLE_ENABLED
-=======
      int il, int iu, int jl, int ju, int kl, int ku) {
->>>>>>> 9c4d3855
   Real igm1 = 1.0/(GetGamma() - 1.0);
-#endif
-
 
   // Force outer-loop vectorization
 #pragma omp simd
@@ -166,11 +118,7 @@
       u_m1 = w_vx*w_d;
       u_m2 = w_vy*w_d;
       u_m3 = w_vz*w_d;
-#if EOS_TABLE_ENABLED
-      u_e = GetEosData(u_d, w_p, axisPres, iPresEOS) * w_p + 0.5*w_d*(SQR(w_vx) + SQR(w_vy) + SQR(w_vz));
-#else
       u_e = w_p*igm1 + 0.5*w_d*(SQR(w_vx) + SQR(w_vy) + SQR(w_vz));
-#endif
     }
   }}
 
@@ -181,15 +129,6 @@
 // \!fn Real EquationOfState::SoundSpeed(Real prim[NHYDRO])
 // \brief returns adiabatic sound speed given vector of primitive variables
 
-<<<<<<< HEAD
-Real EquationOfState::SoundSpeed(const Real prim[NHYDRO])
-{
-#if EOS_TABLE_ENABLED
-  return sqrt(GetASqFromRhoPres(prim[IDN], prim[IEN]));
-#else
-  return sqrt(gamma_*prim[IEN]/prim[IDN]);
-#endif
-=======
 Real EquationOfState::SoundSpeed(const Real prim[NHYDRO]) {
   return std::sqrt(gamma_*prim[IPR]/prim[IDN]);
 }
@@ -209,5 +148,4 @@
   w_p = (w_p > pressure_floor_) ?  w_p : pressure_floor_;
 
   return;
->>>>>>> 9c4d3855
 }