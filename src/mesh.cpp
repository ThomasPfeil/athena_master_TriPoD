//======================================================================================
// Athena++ astrophysical MHD code
// Copyright (C) 2014 James M. Stone  <jmstone@princeton.edu>
//
// This program is free software: you can redistribute and/or modify it under the terms
// of the GNU General Public License (GPL) as published by the Free Software Foundation,
// either version 3 of the License, or (at your option) any later version.
//
// This program is distributed in the hope that it will be useful, but WITHOUT ANY
// WARRANTY; without even the implied warranty of MERCHANTABILITY or FITNESS FOR A 
// PARTICULAR PURPOSE.  See the GNU General Public License for more details.
//
// You should have received a copy of GNU GPL in the file LICENSE included in the code
// distribution.  If not see <http://www.gnu.org/licenses/>.
//======================================================================================
//! \file mesh.cpp
//  \brief implementation of functions in classes Mesh, and MeshBlock
//======================================================================================

// C/C++ headers
#include <cfloat>     // FLT_MAX
#include <cmath>      // std::abs(), pow()
#include <iostream>
#include <sstream>
#include <stdexcept>  // runtime_error
#include <string>     // c_str()
#include <algorithm>  // sort
#include <iomanip>
#include <stdlib.h>
#include <string.h>  // memcpy

// Athena++ classes headers
#include "athena.hpp"
#include "globals.hpp"
#include "athena_arrays.hpp"
#include "coordinates/coordinates.hpp"
#include "hydro/hydro.hpp" 
#include "field/field.hpp"
#include "bvals/bvals.hpp"
#include "eos/eos.hpp"
#include "parameter_input.hpp"
#include "meshblocktree.hpp"
#include "outputs/wrapper.hpp"
#include "task_list.hpp"
#include "mesh_refinement/mesh_refinement.hpp"
#include "utils/buffer_utils.hpp"
#include "reconstruct/reconstruction.hpp"

// this class header
#include "mesh.hpp"

// MPI/OpenMP header
#ifdef MPI_PARALLEL
#include <mpi.h>
#endif

#ifdef OPENMP_PARALLEL
#include <omp.h>
#endif

//--------------------------------------------------------------------------------------
// Mesh constructor, builds mesh at start of calculation using parameters in input file

Mesh::Mesh(ParameterInput *pin, int test_flag)
{
  std::stringstream msg;
  RegionSize block_size;
  MeshBlockTree *neibt;
  MeshBlock *pfirst;
  enum BoundaryFlag block_bcs[6];
  int nbmax, dim;

// mesh test
  if(test_flag>0) Globals::nranks=test_flag;

// read time and cycle limits from input file

  start_time = pin->GetOrAddReal("time","start_time",0.0);
  tlim       = pin->GetReal("time","tlim");
  cfl_number = pin->GetReal("time","cfl_number");
  time = start_time;
  dt   = (FLT_MAX*0.4);

  nlim = pin->GetOrAddInteger("time","nlim",-1);
  ncycle = 0;
  niusermeshdata_=0, nrusermeshdata_=0;

// read number of OpenMP threads for mesh

  num_mesh_threads_ = pin->GetOrAddInteger("mesh","num_threads",1);
  if (num_mesh_threads_ < 1) {
    msg << "### FATAL ERROR in Mesh constructor" << std::endl
        << "Number of OpenMP threads must be >= 1, but num_threads=" 
        << num_mesh_threads_ << std::endl;
    throw std::runtime_error(msg.str().c_str());
  }

// read number of grid cells in root level of mesh from input file.  

  mesh_size.nx1 = pin->GetInteger("mesh","nx1");
  if (mesh_size.nx1 < 4) {
    msg << "### FATAL ERROR in Mesh constructor" << std::endl
        << "In mesh block in input file nx1 must be >= 4, but nx1=" 
        << mesh_size.nx1 << std::endl;
    throw std::runtime_error(msg.str().c_str());
  }

  mesh_size.nx2 = pin->GetInteger("mesh","nx2");
  if (mesh_size.nx2 < 1) {
    msg << "### FATAL ERROR in Mesh constructor" << std::endl
        << "In mesh block in input file nx2 must be >= 1, but nx2=" 
        << mesh_size.nx2 << std::endl;
    throw std::runtime_error(msg.str().c_str());
  }

  mesh_size.nx3 = pin->GetInteger("mesh","nx3");
  if (mesh_size.nx3 < 1) {
    msg << "### FATAL ERROR in Mesh constructor" << std::endl
        << "In mesh block in input file nx3 must be >= 1, but nx3=" 
        << mesh_size.nx3 << std::endl;
    throw std::runtime_error(msg.str().c_str());
  }
  if (mesh_size.nx2 == 1 && mesh_size.nx3 > 1) {
    msg << "### FATAL ERROR in Mesh constructor" << std::endl
        << "In mesh block in input file: nx2=1, nx3=" << mesh_size.nx3 
        << ", 2D problems in x1-x3 plane not supported" << std::endl;
    throw std::runtime_error(msg.str().c_str());
  }

  dim=1;
  if(mesh_size.nx2>1) dim=2;
  if(mesh_size.nx3>1) dim=3;

// check cfl_number
  if(cfl_number > 1.0 && dim==1) {
    msg << "### FATAL ERROR in Mesh constructor" << std::endl
        << "The CFL number must be smaller than 1.0 in 1D simulation" << std::endl;
    throw std::runtime_error(msg.str().c_str());
  }
  if(cfl_number > 0.5 && dim==2) {
    msg << "### FATAL ERROR in Mesh constructor" << std::endl
        << "The CFL number must be smaller than 0.5 in 2D simulation" << std::endl;
    throw std::runtime_error(msg.str().c_str());
  }
  if(cfl_number > 1.0/3.0 && dim==3) {
    msg << "### FATAL ERROR in Mesh constructor" << std::endl
        << "The CFL number must be smaller than 1/3 in 3D simulation" << std::endl;
    throw std::runtime_error(msg.str().c_str());
  }

// read physical size of mesh (root level) from input file.  

  mesh_size.x1min = pin->GetReal("mesh","x1min");
  mesh_size.x2min = pin->GetReal("mesh","x2min");
  mesh_size.x3min = pin->GetReal("mesh","x3min");

  mesh_size.x1max = pin->GetReal("mesh","x1max");
  mesh_size.x2max = pin->GetReal("mesh","x2max");
  mesh_size.x3max = pin->GetReal("mesh","x3max");

  if (mesh_size.x1max <= mesh_size.x1min) {
    msg << "### FATAL ERROR in Mesh constructor" << std::endl
        << "Input x1max must be larger than x1min: x1min=" << mesh_size.x1min 
        << " x1max=" << mesh_size.x1max << std::endl;
    throw std::runtime_error(msg.str().c_str());
  }
  if (mesh_size.x2max <= mesh_size.x2min) {
    msg << "### FATAL ERROR in Mesh constructor" << std::endl
        << "Input x2max must be larger than x2min: x2min=" << mesh_size.x2min 
        << " x2max=" << mesh_size.x2max << std::endl;
    throw std::runtime_error(msg.str().c_str());
  }
  if (mesh_size.x3max <= mesh_size.x3min) {
    msg << "### FATAL ERROR in Mesh constructor" << std::endl
        << "Input x3max must be larger than x3min: x3min=" << mesh_size.x3min 
        << " x3max=" << mesh_size.x3max << std::endl;
    throw std::runtime_error(msg.str().c_str());
  }

// read ratios of grid cell size in each direction

  block_size.x1rat = mesh_size.x1rat = pin->GetOrAddReal("mesh","x1rat",1.0);
  block_size.x2rat = mesh_size.x2rat = pin->GetOrAddReal("mesh","x2rat",1.0);
  block_size.x3rat = mesh_size.x3rat = pin->GetOrAddReal("mesh","x3rat",1.0);

  if (std::abs(mesh_size.x1rat - 1.0) > 0.1) {
    msg << "### FATAL ERROR in Mesh constructor" << std::endl
        << "Ratio of cell sizes must be 0.9 <= x1rat <= 1.1, x1rat=" 
        << mesh_size.x1rat << std::endl;
    throw std::runtime_error(msg.str().c_str());
  }
  if (std::abs(mesh_size.x2rat - 1.0) > 0.1) {
    msg << "### FATAL ERROR in Mesh constructor" << std::endl
        << "Ratio of cell sizes must be 0.9 <= x2rat <= 1.1, x2rat=" 
        << mesh_size.x2rat << std::endl;
    throw std::runtime_error(msg.str().c_str());
  }
  if (std::abs(mesh_size.x3rat - 1.0) > 0.1) {
    msg << "### FATAL ERROR in Mesh constructor" << std::endl
        << "Ratio of cell sizes must be 0.9 <= x3rat <= 1.1, x3rat=" 
        << mesh_size.x3rat << std::endl;
    throw std::runtime_error(msg.str().c_str());
  }

  // read BC flags for each of the 6 boundaries in turn.
  mesh_bcs[INNER_X1] = GetBoundaryFlag(pin->GetOrAddString("mesh","ix1_bc","none"));
  mesh_bcs[OUTER_X1] = GetBoundaryFlag(pin->GetOrAddString("mesh","ox1_bc","none"));
  mesh_bcs[INNER_X2] = GetBoundaryFlag(pin->GetOrAddString("mesh","ix2_bc","none"));
  mesh_bcs[OUTER_X2] = GetBoundaryFlag(pin->GetOrAddString("mesh","ox2_bc","none"));
  mesh_bcs[INNER_X3] = GetBoundaryFlag(pin->GetOrAddString("mesh","ix3_bc","none"));
  mesh_bcs[OUTER_X3] = GetBoundaryFlag(pin->GetOrAddString("mesh","ox3_bc","none"));

// read MeshBlock parameters
  block_size.nx1 = pin->GetOrAddInteger("meshblock","nx1",mesh_size.nx1);
  if(dim>=2)
    block_size.nx2 = pin->GetOrAddInteger("meshblock","nx2",mesh_size.nx2);
  else
    block_size.nx2=mesh_size.nx2;
  if(dim==3)
    block_size.nx3 = pin->GetOrAddInteger("meshblock","nx3",mesh_size.nx3);
  else
    block_size.nx3=mesh_size.nx3;

// check consistency of the block and mesh
  if(mesh_size.nx1%block_size.nx1 != 0
  || mesh_size.nx2%block_size.nx2 != 0
  || mesh_size.nx3%block_size.nx3 != 0) {
    msg << "### FATAL ERROR in Mesh constructor" << std::endl
        << "the mesh must be evenly divisible by the meshblock" << std::endl;
    throw std::runtime_error(msg.str().c_str());
  }
  if(block_size.nx1 <4 || (block_size.nx2<4 && dim>=2)
     || (block_size.nx3<4 && dim==3)) {
    msg << "### FATAL ERROR in Mesh constructor" << std::endl
        << "block_size must be larger than or equal to 4 meshes." << std::endl;
    throw std::runtime_error(msg.str().c_str());
  }

// calculate the number of the blocks
  nrbx1=mesh_size.nx1/block_size.nx1;
  nrbx2=mesh_size.nx2/block_size.nx2;
  nrbx3=mesh_size.nx3/block_size.nx3;
  nbmax=(nrbx1>nrbx2)?nrbx1:nrbx2;
  nbmax=(nbmax>nrbx3)?nbmax:nrbx3;


  //initialize user-enrollable functions
  if(mesh_size.x1rat!=1.0)
    user_meshgen_[x1dir]=true;
  else
    user_meshgen_[x1dir]=false;
  if(mesh_size.x2rat!=1.0)
    user_meshgen_[x2dir]=true;
  else
    user_meshgen_[x2dir]=false;
  if(mesh_size.x3rat!=1.0)
    user_meshgen_[x3dir]=true;
  else
    user_meshgen_[x3dir]=false;
  MeshGenerator_[x1dir]=DefaultMeshGeneratorX1;
  MeshGenerator_[x2dir]=DefaultMeshGeneratorX2;
  MeshGenerator_[x3dir]=DefaultMeshGeneratorX3;
  for(int dir=0; dir<6; dir++)
    BoundaryFunction_[dir]=NULL;
  AMRFlag_=NULL;
  UserSourceTerm_=NULL;
  InitUserMeshData(pin);

  // calculate the logical root level and maximum level
  for (root_level=0; (1<<root_level)<nbmax; root_level++);
  current_level=root_level;

  // create the root grid
  tree.CreateRootGrid(nrbx1,nrbx2,nrbx3,root_level);

  // SMR / AMR: create finer grids here
  multilevel=false;
  adaptive=false;
  if (pin->GetOrAddString("mesh","refinement","none")=="adaptive") {
    adaptive=true, multilevel=true;
  }
  if (adaptive==true) {
    max_level = pin->GetOrAddInteger("mesh","numlevel",1)+root_level-1;
    if(max_level > 63) {
      msg << "### FATAL ERROR in Mesh constructor" << std::endl
          << "The number of the refinement level must be smaller than "
          << 63-root_level+1 << "." << std::endl;
      throw std::runtime_error(msg.str().c_str());
    }
  } else {
    max_level = 63;
  }

  InputBlock *pib = pin->pfirst_block;
  while (pib != NULL) {
    if (pib->block_name.compare(0,10,"refinement") == 0 &&
        pin->GetString("mesh","refinement") != "none") {
      RegionSize ref_size;
      ref_size.x1min=pin->GetReal(pib->block_name,"x1min");
      ref_size.x1max=pin->GetReal(pib->block_name,"x1max");
      if(dim>=2) {
        ref_size.x2min=pin->GetReal(pib->block_name,"x2min");
        ref_size.x2max=pin->GetReal(pib->block_name,"x2max");
      }
      else {
        ref_size.x2min=mesh_size.x2min;
        ref_size.x2max=mesh_size.x2max;
      }
      if(dim>=3) {
        ref_size.x3min=pin->GetReal(pib->block_name,"x3min");
        ref_size.x3max=pin->GetReal(pib->block_name,"x3max");
      }
      else {
        ref_size.x3min=mesh_size.x3min;
        ref_size.x3max=mesh_size.x3max;
      }
      int ref_lev=pin->GetReal(pib->block_name,"level");
      int lrlev=ref_lev+root_level;
      if(lrlev>current_level) current_level=lrlev;
      if(lrlev!=root_level)
        multilevel=true;
      // range check
      if(ref_lev<1) {
        msg << "### FATAL ERROR in Mesh constructor" << std::endl
            << "Refinement level must be larger than 0 (root level = 0)" << std::endl;
        throw std::runtime_error(msg.str().c_str());
      }
      if(lrlev > max_level) {
        msg << "### FATAL ERROR in Mesh constructor" << std::endl
            << "Refinement level exceeds the maximum level (specify maxlevel in <mesh> if adaptive)."
            << std::endl;
        throw std::runtime_error(msg.str().c_str());
      }
      if(ref_size.x1min > ref_size.x1max || ref_size.x2min > ref_size.x2max
      || ref_size.x3min > ref_size.x3max)  {
        msg << "### FATAL ERROR in Mesh constructor" << std::endl
            << "Invalid refinement region is specified."<<  std::endl;
        throw std::runtime_error(msg.str().c_str());
      }
      if(ref_size.x1min < mesh_size.x1min || ref_size.x1max > mesh_size.x1max
      || ref_size.x2min < mesh_size.x2min || ref_size.x2max > mesh_size.x2max
      || ref_size.x3min < mesh_size.x3min || ref_size.x3max > mesh_size.x3max) {
        msg << "### FATAL ERROR in Mesh constructor" << std::endl
            << "Refinement region must be smaller than the whole mesh." << std::endl;
        throw std::runtime_error(msg.str().c_str());
      }
      // find the logical range in the ref_level
      // note: if this is too slow, this should be replaced with bi-section search.
      long int lx1min=0, lx1max=0, lx2min=0, lx2max=0, lx3min=0, lx3max=0;
      long int lxmax=nrbx1*(1L<<ref_lev);
      for(lx1min=0;lx1min<lxmax;lx1min++) {
        if(MeshGenerator_[x1dir]((Real)(lx1min+1)/lxmax,mesh_size)>ref_size.x1min)
          break;
      }
      for(lx1max=lx1min;lx1max<lxmax;lx1max++) {
        if(MeshGenerator_[x1dir]((Real)(lx1max+1)/lxmax,mesh_size)>=ref_size.x1max)
          break;
      }
      if(lx1min%2==1) lx1min--;
      if(lx1max%2==0) lx1max++;
      if(dim>=2) { // 2D or 3D
        lxmax=nrbx2*(1L<<ref_lev);
        for(lx2min=0;lx2min<lxmax;lx2min++) {
          if(MeshGenerator_[x2dir]((Real)(lx2min+1)/lxmax,mesh_size)>ref_size.x2min)
            break;
        }
        for(lx2max=lx2min;lx2max<lxmax;lx2max++) {
          if(MeshGenerator_[x2dir]((Real)(lx2max+1)/lxmax,mesh_size)>=ref_size.x2max)
            break;
        }
        if(lx2min%2==1) lx2min--;
        if(lx2max%2==0) lx2max++;
      }
      if(dim==3) { // 3D
        lxmax=nrbx3*(1L<<ref_lev);
        for(lx3min=0;lx3min<lxmax;lx3min++) {
          if(MeshGenerator_[x3dir]((Real)(lx3min+1)/lxmax,mesh_size)>ref_size.x3min)
            break;
        }
        for(lx3max=lx3min;lx3max<lxmax;lx3max++) {
          if(MeshGenerator_[x3dir]((Real)(lx3max+1)/lxmax,mesh_size)>=ref_size.x3max)
            break;
        }
        if(lx3min%2==1) lx3min--;
        if(lx3max%2==0) lx3max++;
      }
      // create the finest level
      if(dim==1) {
        for(long int i=lx1min; i<lx1max; i+=2) {
          LogicalLocation nloc;
          nloc.level=lrlev, nloc.lx1=i, nloc.lx2=0, nloc.lx3=0;
          int nnew;
          tree.AddMeshBlock(tree,nloc,dim,mesh_bcs,nrbx1,nrbx2,nrbx3,root_level,nnew);
        }
      }
      if(dim==2) {
        for(long int j=lx2min; j<lx2max; j+=2) {
          for(long int i=lx1min; i<lx1max; i+=2) {
            LogicalLocation nloc;
            nloc.level=lrlev, nloc.lx1=i, nloc.lx2=j, nloc.lx3=0;
            int nnew;
            tree.AddMeshBlock(tree,nloc,dim,mesh_bcs,nrbx1,nrbx2,nrbx3,root_level,nnew);
          }
        }
      }
      if(dim==3) {
        for(long int k=lx3min; k<lx3max; k+=2) {
          for(long int j=lx2min; j<lx2max; j+=2) {
            for(long int i=lx1min; i<lx1max; i+=2) {
              LogicalLocation nloc;
              nloc.level=lrlev, nloc.lx1=i, nloc.lx2=j, nloc.lx3=k;
              int nnew;
              tree.AddMeshBlock(tree,nloc,dim,mesh_bcs,nrbx1,nrbx2,nrbx3,root_level,nnew);
            }
          }
        }
      }
    }
    pib=pib->pnext;
  }

  if(multilevel==true) {
    if(block_size.nx1%2==1 || (block_size.nx2%2==1 && block_size.nx2>1)
                           || (block_size.nx3%2==1 && block_size.nx3>1)) {
      msg << "### FATAL ERROR in Mesh constructor" << std::endl
      << "The size of MeshBlock must be divisible by 2 in order to use SMR or AMR."
      << std::endl;
      throw std::runtime_error(msg.str().c_str());
    }
  }

  face_only=true;
  if (MAGNETIC_FIELDS_ENABLED || multilevel==true) face_only=false;

  maxneighbor_=BufferID(dim, multilevel, face_only);

  // initial mesh hierarchy construction is completed here

  tree.CountMeshBlock(nbtotal);
  loclist=new LogicalLocation[nbtotal];
  tree.GetMeshBlockList(loclist,NULL,nbtotal);

#ifdef MPI_PARALLEL
  // check if there are sufficient blocks
  if(nbtotal < Globals::nranks) {
    if(test_flag==0) {
      msg << "### FATAL ERROR in Mesh constructor" << std::endl
          << "Too few blocks: nbtotal (" << nbtotal << ") < nranks ("<< Globals::nranks
          << ")" << std::endl;
      throw std::runtime_error(msg.str().c_str());
    } else { // test
      std::cout << "### Warning in Mesh constructor" << std::endl
          << "Too few blocks: nbtotal (" << nbtotal << ") < nranks ("<< Globals::nranks
          << ")" << std::endl;
    }
  }
#endif

  ranklist=new int[nbtotal];
  nslist=new int[Globals::nranks];
  nblist=new int[Globals::nranks];
  costlist=new Real[nbtotal];
  if(adaptive==true) { // allocate arrays for AMR
    nref = new int [Globals::nranks];
    nderef = new int [Globals::nranks];
    rdisp = new int [Globals::nranks];
    ddisp = new int [Globals::nranks];
    bnref = new int [Globals::nranks];
    bnderef = new int [Globals::nranks];
    brdisp = new int [Globals::nranks];
    bddisp = new int [Globals::nranks];
  }

 // initialize cost array with the simplest estimate; all the blocks are equal
  for(int i=0;i<nbtotal;i++) costlist[i]=1.0;

  LoadBalancing(costlist, ranklist, nslist, nblist, nbtotal);

  // Output some diagnostic information to terminal

  // Output MeshBlock list and quit (mesh test only); do not create meshes
  if (test_flag>0) {
    if (Globals::my_rank==0) OutputMeshStructure(dim);
    return;
  }

  // create MeshBlock list for this process
  int nbs=nslist[Globals::my_rank];
  int nbe=nbs+nblist[Globals::my_rank]-1;
// create MeshBlock list for this process
  for(int i=nbs;i<=nbe;i++) {
    SetBlockSizeAndBoundaries(loclist[i], block_size, block_bcs);
    // create a block and add into the link list
    if(i==nbs) {
      pblock = new MeshBlock(i, i-nbs, loclist[i], block_size, block_bcs, this, pin);
      pfirst = pblock;
    }
    else {
      pblock->next = new MeshBlock(i, i-nbs, loclist[i], block_size, block_bcs, this, pin);
      pblock->next->prev = pblock;
      pblock = pblock->next;
    }

    pblock->SearchAndSetNeighbors(tree, ranklist, nslist);
  }
  pblock=pfirst;

// create new Task List, requires mesh to already be constructed
  ptlist = new TaskList(this);

}


//--------------------------------------------------------------------------------------
// Mesh constructor for restarting. Load the restarting file

Mesh::Mesh(ParameterInput *pin, IOWrapper& resfile, int test_flag)
{
  std::stringstream msg;
  RegionSize block_size;
  enum BoundaryFlag block_bcs[6];
  MeshBlock *pfirst;
  int i, j, dim;
  IOWrapperSize_t *offset, datasize, listsize, headeroffset;

// mesh test
  if(test_flag>0) Globals::nranks=test_flag;

// read time and cycle limits from input file

  start_time = pin->GetOrAddReal("time","start_time",0.0);
  tlim       = pin->GetReal("time","tlim");
  cfl_number = pin->GetReal("time","cfl_number");
  nlim = pin->GetOrAddInteger("time","nlim",-1);
  niusermeshdata_=0, nrusermeshdata_=0;

// read number of OpenMP threads for mesh
  num_mesh_threads_ = pin->GetOrAddInteger("mesh","num_threads",1);
  if (num_mesh_threads_ < 1) {
    msg << "### FATAL ERROR in Mesh constructor" << std::endl
        << "Number of OpenMP threads must be >= 1, but num_threads=" 
        << num_mesh_threads_ << std::endl;
    throw std::runtime_error(msg.str().c_str());
  }

  // read BC flags for each of the 6 boundaries
  mesh_bcs[INNER_X1] = GetBoundaryFlag(pin->GetOrAddString("mesh","ix1_bc","none"));
  mesh_bcs[OUTER_X1] = GetBoundaryFlag(pin->GetOrAddString("mesh","ox1_bc","none"));
  mesh_bcs[INNER_X2] = GetBoundaryFlag(pin->GetOrAddString("mesh","ix2_bc","none"));
  mesh_bcs[OUTER_X2] = GetBoundaryFlag(pin->GetOrAddString("mesh","ox2_bc","none"));
  mesh_bcs[INNER_X3] = GetBoundaryFlag(pin->GetOrAddString("mesh","ix3_bc","none"));
  mesh_bcs[OUTER_X3] = GetBoundaryFlag(pin->GetOrAddString("mesh","ox3_bc","none"));

  // get the end of the header
  headeroffset=resfile.GetPosition();
  // read the restarting file
  // the file is already open and the pointer is set to after <par_end>
  IOWrapperSize_t headersize = sizeof(int)*3+sizeof(Real)*2
                             + sizeof(RegionSize)+sizeof(IOWrapperSize_t);
  char *headerdata = new char[headersize];
  if(Globals::my_rank==0) { // the master process reads the header data
    if(resfile.Read(headerdata,1,headersize)!=headersize) {
      msg << "### FATAL ERROR in Mesh constructor" << std::endl
          << "The restarting file is broken." << std::endl;
      throw std::runtime_error(msg.str().c_str());
    }
  }
#ifdef MPI_PARALLEL
  // then broadcast the header data
  MPI_Bcast(headerdata, headersize, MPI_BYTE, 0, MPI_COMM_WORLD);
#endif
  IOWrapperSize_t hdos = 0;
  memcpy(&nbtotal, &(headerdata[hdos]), sizeof(int));
  hdos+=sizeof(int);
  memcpy(&root_level, &(headerdata[hdos]), sizeof(int));
  hdos+=sizeof(int);
  current_level=root_level;
  memcpy(&mesh_size, &(headerdata[hdos]), sizeof(RegionSize));
  hdos+=sizeof(RegionSize);
  memcpy(&time, &(headerdata[hdos]), sizeof(Real));
  hdos+=sizeof(Real);
  memcpy(&dt, &(headerdata[hdos]), sizeof(Real));
  hdos+=sizeof(Real);
  memcpy(&ncycle, &(headerdata[hdos]), sizeof(int));
  hdos+=sizeof(int);
  memcpy(&datasize, &(headerdata[hdos]), sizeof(IOWrapperSize_t));
  hdos+=sizeof(IOWrapperSize_t);

  max_level = pin->GetOrAddInteger("mesh","maxlevel",1)+root_level-1;

  dim=1;
  if(mesh_size.nx2>1) dim=2;
  if(mesh_size.nx3>1) dim=3;

// check cfl_number
  if(cfl_number > 1.0 && dim==1) {
    msg << "### FATAL ERROR in Mesh constructor" << std::endl
        << "The CFL number must be smaller than 1.0 in 1D simulation" << std::endl;
    throw std::runtime_error(msg.str().c_str());
  }
  if(cfl_number > 0.5 && dim==2) {
    msg << "### FATAL ERROR in Mesh constructor" << std::endl
        << "The CFL number must be smaller than 0.5 in 2D simulation" << std::endl;
    throw std::runtime_error(msg.str().c_str());
  }
  if(cfl_number > 1.0/3.0 && dim==3) {
    msg << "### FATAL ERROR in Mesh constructor" << std::endl
        << "The CFL number must be smaller than 1/3 in 3D simulation" << std::endl;
    throw std::runtime_error(msg.str().c_str());
  }

  //initialize
  loclist=new LogicalLocation[nbtotal];
  offset=new IOWrapperSize_t[nbtotal];
  costlist=new Real[nbtotal];
  ranklist=new int[nbtotal];
  nslist=new int[Globals::nranks];
  nblist=new int[Globals::nranks];

  block_size.nx1 = pin->GetOrAddReal("meshblock","nx1",mesh_size.nx1);
  block_size.nx2 = pin->GetOrAddReal("meshblock","nx2",mesh_size.nx2);
  block_size.nx3 = pin->GetOrAddReal("meshblock","nx3",mesh_size.nx3);

// calculate the number of the blocks
  nrbx1=mesh_size.nx1/block_size.nx1;
  nrbx2=mesh_size.nx2/block_size.nx2;
  nrbx3=mesh_size.nx3/block_size.nx3;

  //initialize user-enrollable functions
  if(mesh_size.x1rat!=1.0)
    user_meshgen_[x1dir]=true;
  else
    user_meshgen_[x1dir]=false;
  if(mesh_size.x2rat!=1.0)
    user_meshgen_[x2dir]=true;
  else
    user_meshgen_[x2dir]=false;
  if(mesh_size.x3rat!=1.0)
    user_meshgen_[x3dir]=true;
  else
    user_meshgen_[x3dir]=false;
  MeshGenerator_[x1dir]=DefaultMeshGeneratorX1;
  MeshGenerator_[x2dir]=DefaultMeshGeneratorX2;
  MeshGenerator_[x3dir]=DefaultMeshGeneratorX3;
  for(int dir=0; dir<6; dir++)
    BoundaryFunction_[dir]=NULL;
  AMRFlag_=NULL;
  UserSourceTerm_=NULL;
  InitUserMeshData(pin);

  // read user Mesh data
  IOWrapperSize_t udsize = 0;
  for(int n=0; n<niusermeshdata_; n++)
    udsize+=iusermeshdata[n].GetSizeInBytes();
  for(int n=0; n<nrusermeshdata_; n++)
    udsize+=rusermeshdata[n].GetSizeInBytes();
  if(udsize!=0) {
    char *userdata = new char[udsize];
    if(Globals::my_rank==0) { // only the master process reads the ID list
      if(resfile.Read(userdata,1,udsize)!=udsize) {
        msg << "### FATAL ERROR in Mesh constructor" << std::endl
            << "The restarting file is broken." << std::endl;
        throw std::runtime_error(msg.str().c_str());
      }
    }
#ifdef MPI_PARALLEL
    // then broadcast the ID list
    MPI_Bcast(userdata, udsize, MPI_BYTE, 0, MPI_COMM_WORLD);
#endif

    IOWrapperSize_t udoffset=0;
    for(int n=0; n<niusermeshdata_; n++) {
      memcpy(iusermeshdata[n].data(), &(userdata[udoffset]),
             iusermeshdata[n].GetSizeInBytes());
      udoffset+=iusermeshdata[n].GetSizeInBytes();
    }
    for(int n=0; n<nrusermeshdata_; n++) {
      memcpy(rusermeshdata[n].data(), &(userdata[udoffset]),
             rusermeshdata[n].GetSizeInBytes());
      udoffset+=rusermeshdata[n].GetSizeInBytes();
    }
    delete [] userdata;
  }

  // read the ID list
  multilevel=false;
  listsize=sizeof(LogicalLocation)+sizeof(Real);
  //allocate the idlist buffer
  char *idlist = new char [listsize*nbtotal];
  if(Globals::my_rank==0) { // only the master process reads the ID list
    if(resfile.Read(idlist,listsize,nbtotal)!=nbtotal) {
      msg << "### FATAL ERROR in Mesh constructor" << std::endl
          << "The restarting file is broken." << std::endl;
      throw std::runtime_error(msg.str().c_str());
    }
  }
#ifdef MPI_PARALLEL
  // then broadcast the ID list
  MPI_Bcast(idlist, listsize*nbtotal, MPI_BYTE, 0, MPI_COMM_WORLD);
#endif

  int os=0;
  for(int i=0;i<nbtotal;i++) {
    memcpy(&(loclist[i]), &(idlist[os]), sizeof(LogicalLocation));
    os+=sizeof(LogicalLocation);
    memcpy(&(costlist[i]), &(idlist[os]), sizeof(Real));
    os+=sizeof(Real);
    if(loclist[i].level!=root_level) multilevel=true;
    if(loclist[i].level>current_level) current_level=loclist[i].level;
  }
  delete [] idlist;

  // calculate the header offset and seek
  headeroffset+=headersize+udsize+listsize*nbtotal;
  if(Globals::my_rank!=0)
    resfile.Seek(headeroffset);

  adaptive=false;
  if(pin->GetOrAddString("mesh","refinement","none")=="adaptive")
    adaptive=true, multilevel=true;

  face_only=true;
  if (MAGNETIC_FIELDS_ENABLED || multilevel==true) face_only=false;

  maxneighbor_=BufferID(dim, multilevel, face_only);

  // rebuild the Block Tree
  for(int i=0;i<nbtotal;i++)
    tree.AddMeshBlockWithoutRefine(loclist[i],nrbx1,nrbx2,nrbx3,root_level);
  int nnb;
  // check the tree structure, and assign GID
  tree.GetMeshBlockList(loclist, NULL, nnb);
  if(nnb!=nbtotal) {
    msg << "### FATAL ERROR in Mesh constructor" << std::endl
        << "Tree reconstruction failed. The total numbers of the blocks do not match. ("
        << nbtotal << " != " << nnb << ")" << std::endl;
    throw std::runtime_error(msg.str().c_str());
  }

#ifdef MPI_PARALLEL
  if(nbtotal < Globals::nranks) {
    if(test_flag==0) {
      msg << "### FATAL ERROR in Mesh constructor" << std::endl
          << "Too few blocks: nbtotal (" << nbtotal << ") < nranks ("<< Globals::nranks
          << ")" << std::endl;
      throw std::runtime_error(msg.str().c_str());
    }
    else { // test
      std::cout << "### Warning in Mesh constructor" << std::endl
          << "Too few blocks: nbtotal (" << nbtotal << ") < nranks ("<< Globals::nranks
          << ")" << std::endl;
      return;
    }
  }
#endif

  if(adaptive==true) { // allocate arrays for AMR
    nref = new int [Globals::nranks];
    nderef = new int [Globals::nranks];
    rdisp = new int [Globals::nranks];
    ddisp = new int [Globals::nranks];
    bnref = new int [Globals::nranks];
    bnderef = new int [Globals::nranks];
    brdisp = new int [Globals::nranks];
    bddisp = new int [Globals::nranks];
  }

  LoadBalancing(costlist, ranklist, nslist, nblist, nbtotal);

  // Output MeshBlock list and quit (mesh test only); do not create meshes
  if(test_flag>0) {
    if(Globals::my_rank==0) OutputMeshStructure(dim);
    delete [] offset;
    return;
  }

  // allocate data buffer
  int nb=nblist[Globals::my_rank];
  int nbs=nslist[Globals::my_rank];
  int nbe=nbs+nb-1;
  char *mbdata = new char [datasize*nb];
 // load MeshBlocks (parallel)
  if(resfile.Read_at_all(mbdata, datasize, nb, headeroffset+nbs*datasize)!=nb) {
    msg << "### FATAL ERROR in Mesh constructor" << std::endl
        << "The restarting file is broken or input parameters are inconsistent."
        << std::endl;
    throw std::runtime_error(msg.str().c_str());
  }
  for(i=nbs;i<=nbe;i++) {
    int buff_os = datasize * (i-nbs);
    SetBlockSizeAndBoundaries(loclist[i], block_size, block_bcs);
    // create a block and add into the link list
    if(i==nbs) {
      pblock = new MeshBlock(i, i-nbs, this, pin, loclist[i], block_size,
                             block_bcs, costlist[i], mbdata+buff_os);
      pfirst = pblock;
    }
    else {
      pblock->next = new MeshBlock(i, i-nbs, this, pin, loclist[i], block_size,
                                   block_bcs, costlist[i], mbdata+buff_os);
      pblock->next->prev = pblock;
      pblock = pblock->next;
    }
    pblock->SearchAndSetNeighbors(tree, ranklist, nslist);
  }
  pblock=pfirst;
  delete [] mbdata;
  // check consistency
  if(datasize!=pblock->GetBlockSizeInBytes()) {
    msg << "### FATAL ERROR in Mesh constructor" << std::endl
        << "The restarting file is broken or input parameters are inconsistent."
        << std::endl;
    throw std::runtime_error(msg.str().c_str());
  }

// create new Task List
  ptlist = new TaskList(this);

// clean up
  delete [] offset;
}


// destructor

Mesh::~Mesh()
{
  while(pblock->prev != NULL) // should not be true
    delete pblock->prev;
  while(pblock->next != NULL)
    delete pblock->next;
  delete pblock;
  delete ptlist;
  delete [] nslist;
  delete [] nblist;
  delete [] ranklist;
  delete [] costlist;
  delete [] loclist;
  if(adaptive==true) { // deallocate arrays for AMR
    delete [] nref;
    delete [] nderef;
    delete [] rdisp;
    delete [] ddisp;
    delete [] bnref;
    delete [] bnderef;
    delete [] brdisp;
    delete [] bddisp;
  }
  // delete user Mesh data
  for(int n=0; n<nrusermeshdata_; n++)
    rusermeshdata[n].DeleteAthenaArray();
  if(nrusermeshdata_>0) delete [] rusermeshdata;
  for(int n=0; n<niusermeshdata_; n++)
    iusermeshdata[n].DeleteAthenaArray();
  if(niusermeshdata_>0) delete [] iusermeshdata;
}

//--------------------------------------------------------------------------------------
//! \fn void Mesh::OutputMeshStructure(int dim)
//  \brief print the mesh structure information

void Mesh::OutputMeshStructure(int dim)
{
  // open 'mesh_structure.dat' file
  FILE *fp;
  if(dim>=2) {
    if ((fp = fopen("mesh_structure.dat","wb")) == NULL) {
      std::cout << "### ERROR in function Mesh::OutputMeshStructure" << std::endl
                << "Cannot open mesh_structure.dat" << std::endl;
      return;
    }
  }

  // Write overall Mesh structure to stdout and file
  std::cout << std::endl;
  std::cout << "Root grid = " << nrbx1 << " x " << nrbx2 << " x " << nrbx3
            << " MeshBlocks" << std::endl;
  std::cout << "Total number of MeshBlocks = " << nbtotal << std::endl;
  std::cout << "Number of physical refinement levels = " 
            << (current_level - root_level) << std::endl;
  std::cout << "Number of logical  refinement levels = " << current_level << std::endl;

  // compute/output number of blocks per level, and cost per level
  int nb_per_plevel[max_level];
  int cost_per_plevel[max_level];
  for (int i=0; i<=max_level; ++i) {
    nb_per_plevel[i]=0;
    cost_per_plevel[i]=0;
  }
  for (int i=0; i<nbtotal; i++) {
    nb_per_plevel[(loclist[i].level - root_level)]++;
    cost_per_plevel[(loclist[i].level - root_level)] += costlist[i];
  }
  for(int i=root_level;i<=max_level;i++) {
    if(nb_per_plevel[i-root_level]!=0) {
      std::cout << "  Physical level = " << i-root_level << " (logical level = " << i 
                << "): " << nb_per_plevel[i-root_level] << " MeshBlocks, cost = " 
                << cost_per_plevel[i-root_level] <<  std::endl;
    }
  }

  // compute/output number of blocks per rank, and cost per rank
  std::cout << "Number of parallel ranks = " << Globals::nranks << std::endl;
  int nb_per_rank[Globals::nranks];
  int cost_per_rank[Globals::nranks];
  for (int i=0; i<Globals::nranks; ++i) {
    nb_per_rank[i]=0;
    cost_per_rank[i]=0;
  }
  for (int i=0; i<nbtotal; i++) {
    nb_per_rank[ranklist[i]]++;
    cost_per_rank[ranklist[i]] += costlist[i];
  }
  for (int i=0; i<Globals::nranks; ++i) {
    std::cout << "  Rank = " << i << ": " << nb_per_rank[i] <<" MeshBlocks, cost = "
              << cost_per_rank[i] << std::endl;
  }

  // output relative size/locations of meshblock to file, for plotting
  Real mincost=FLT_MAX, maxcost=0.0, totalcost=0.0;
  for (int i=root_level; i<=max_level; i++) {
    Real dx=1.0/(Real)(1L<<i);
    for (int j=0; j<nbtotal; j++) {
      if(loclist[j].level==i) {
        long int &lx1=loclist[j].lx1;
        long int &lx2=loclist[j].lx2;
        long int &lx3=loclist[j].lx3;
        int &ll=loclist[j].level;
        mincost=std::min(mincost,costlist[i]);
        maxcost=std::max(maxcost,costlist[i]);
        totalcost+=costlist[i];
        fprintf(fp,"#MeshBlock %d on rank=%d with cost=%g\n",j,ranklist[j],costlist[j]);
        fprintf(fp,"#  Logical level %d, location = (%ld %ld %ld)\n",ll,lx1,lx2,lx3);
        if(dim==2) {
          fprintf(fp, "%g %g\n", lx1*dx,    lx2*dx);
          fprintf(fp, "%g %g\n", lx1*dx+dx, lx2*dx);
          fprintf(fp, "%g %g\n", lx1*dx+dx, lx2*dx+dx);
          fprintf(fp, "%g %g\n", lx1*dx,    lx2*dx+dx);
          fprintf(fp, "%g %g\n", lx1*dx,    lx2*dx);
          fprintf(fp, "\n\n");
        }
        if(dim==3) {
          fprintf(fp, "%g %g %g\n", lx1*dx,    lx2*dx,    lx3*dx);
          fprintf(fp, "%g %g %g\n", lx1*dx+dx, lx2*dx,    lx3*dx);
          fprintf(fp, "%g %g %g\n", lx1*dx+dx, lx2*dx+dx, lx3*dx);
          fprintf(fp, "%g %g %g\n", lx1*dx,    lx2*dx+dx, lx3*dx);
          fprintf(fp, "%g %g %g\n", lx1*dx,    lx2*dx,    lx3*dx);
          fprintf(fp, "%g %g %g\n", lx1*dx,    lx2*dx,    lx3*dx+dx);
          fprintf(fp, "%g %g %g\n", lx1*dx+dx, lx2*dx,    lx3*dx+dx);
          fprintf(fp, "%g %g %g\n", lx1*dx+dx, lx2*dx,    lx3*dx);
          fprintf(fp, "%g %g %g\n", lx1*dx+dx, lx2*dx,    lx3*dx+dx);
          fprintf(fp, "%g %g %g\n", lx1*dx+dx, lx2*dx+dx, lx3*dx+dx);
          fprintf(fp, "%g %g %g\n", lx1*dx+dx, lx2*dx+dx, lx3*dx);
          fprintf(fp, "%g %g %g\n", lx1*dx+dx, lx2*dx+dx, lx3*dx+dx);
          fprintf(fp, "%g %g %g\n", lx1*dx,    lx2*dx+dx, lx3*dx+dx);
          fprintf(fp, "%g %g %g\n", lx1*dx,    lx2*dx+dx, lx3*dx);
          fprintf(fp, "%g %g %g\n", lx1*dx,    lx2*dx+dx, lx3*dx+dx);
          fprintf(fp, "%g %g %g\n", lx1*dx,    lx2*dx,    lx3*dx+dx);
          fprintf(fp, "%g %g %g\n", lx1*dx,    lx2*dx,    lx3*dx);
          fprintf(fp, "\n\n");
        }
      }
    }
  }

  // close file, final outputs
  if(dim>=2) fclose(fp);
  std::cout << "Load Balancing:" << std::endl;
  std::cout << "  Minimum cost = " << mincost << ", Maximum cost = " << maxcost
            << ", Average cost = " << totalcost/nbtotal << std::endl << std::endl;
  std::cout << "See the 'mesh_structure.dat' file for a complete list"
            << " of MeshBlocks." << std::endl;
  std::cout << "Use 'python ../vis/python/plot_mesh.py' or gnuplot"
            << " to visualize mesh structure." << std::endl << std::endl;

  return;
}

//--------------------------------------------------------------------------------------
// MeshBlock constructor: constructs coordinate, boundary condition, hydro, field
//                        and mesh refinement objects.

MeshBlock::MeshBlock(int igid, int ilid, LogicalLocation iloc, RegionSize input_block,
           enum BoundaryFlag *input_bcs, Mesh *pm, ParameterInput *pin, bool ref_flag)
{
  std::stringstream msg;
  int root_level;
  pmy_mesh = pm;
  root_level = pm->root_level;
  block_size = input_block;
  for(int i=0; i<6; i++) block_bcs[i] = input_bcs[i];
  prev=NULL;
  next=NULL;
  gid=igid;
  lid=ilid;
  loc=iloc;
  cost=1.0;

  nrusermeshblockdata_ = 0, niusermeshblockdata_ = 0; 

// initialize grid indices

  is = NGHOST;
  ie = is + block_size.nx1 - 1;

  if (block_size.nx2 > 1) {
    js = NGHOST;
    je = js + block_size.nx2 - 1;
  } else {
    js = je = 0;
  }

  if (block_size.nx3 > 1) {
    ks = NGHOST;
    ke = ks + block_size.nx3 - 1;
  } else {
    ks = ke = 0;
  }

  if(pm->multilevel==true) {
    cnghost=(NGHOST+1)/2+1;
    cis=cnghost; cie=cis+block_size.nx1/2-1;
    cjs=cje=cks=cke=0;
    if(block_size.nx2>1) // 2D or 3D
      cjs=cnghost, cje=cjs+block_size.nx2/2-1;
    if(block_size.nx3>1) // 3D
      cks=cnghost, cke=cks+block_size.nx3/2-1;
  }

  // construct objects stored in MeshBlock class.  Note in particular that the initial
  // conditions for the simulation are set in problem generator called from main, not
  // in the Hydro constructor
 
  // mesh-related objects
  pcoord = new Coordinates(this, pin);
  if(ref_flag==false) pcoord->CheckMeshSpacing();
  pbval  = new BoundaryValues(this, pin);
  if (block_bcs[INNER_X2] == POLAR_BNDRY) {
    int level = loc.level - pmy_mesh->root_level;
    int num_north_polar_blocks = pmy_mesh->nrbx3 * (1 << level);
    polar_neighbor_north = new PolarNeighborBlock[num_north_polar_blocks];
  }
  if (block_bcs[OUTER_X2] == POLAR_BNDRY) {
    int level = loc.level - pmy_mesh->root_level;
    int num_south_polar_blocks = pmy_mesh->nrbx3 * (1 << level);
    polar_neighbor_south = new PolarNeighborBlock[num_south_polar_blocks];
  }
<<<<<<< HEAD
  precon = new Reconstruction(this, pin);
  if(pm->multilevel==true) pmr = new MeshRefinement(this, pin);

  // physics-related objects
  phydro = new Hydro(this, pin);
  if (MAGNETIC_FIELDS_ENABLED) pfield = new Field(this, pin);
  peos = new EquationOfState(this, pin);

=======

  InitUserMeshBlockData(pin);
>>>>>>> 58d068e4
  return;
}

//--------------------------------------------------------------------------------------
// MeshBlock constructor for restarting

MeshBlock::MeshBlock(int igid, int ilid, Mesh *pm, ParameterInput *pin,
           LogicalLocation iloc, RegionSize input_block, enum BoundaryFlag *input_bcs,
           Real icost, char *mbdata)
{
  std::stringstream msg;
  pmy_mesh = pm;
  prev=NULL;
  next=NULL;
  gid=igid;
  lid=ilid;
  loc=iloc;
  cost=icost;
  block_size = input_block;
  for(int i=0; i<6; i++) block_bcs[i] = input_bcs[i];

  nrusermeshblockdata_ = 0, niusermeshblockdata_ = 0; 

// initialize grid indices
  is = NGHOST;
  ie = is + block_size.nx1 - 1;

  if (block_size.nx2 > 1) {
    js = NGHOST;
    je = js + block_size.nx2 - 1;
  } else {
    js = je = 0;
  }

  if (block_size.nx3 > 1) {
    ks = NGHOST;
    ke = ks + block_size.nx3 - 1;
  } else {
    ks = ke = 0;
  }

  if(pm->multilevel==true) {
    cnghost=(NGHOST+1)/2+1;
    cis=cnghost; cie=cis+block_size.nx1/2-1;
    cjs=cje=cks=cke=0;
    if(block_size.nx2>1) // 2D or 3D
      cjs=cnghost, cje=cjs+block_size.nx2/2-1;
    if(block_size.nx3>1) // 3D
      cks=cnghost, cke=cks+block_size.nx3/2-1;
  }

  // (re-)create mesh-related objects in MeshBlock
  pcoord = new Coordinates(this, pin);
  pbval  = new BoundaryValues(this, pin);
  if (block_bcs[INNER_X2] == POLAR_BNDRY) {
    int level = loc.level - pmy_mesh->root_level;
    int num_north_polar_blocks = pmy_mesh->nrbx3 * (1 << level);
    polar_neighbor_north = new PolarNeighborBlock[num_north_polar_blocks];
  }
  if (block_bcs[OUTER_X2] == POLAR_BNDRY) {
    int level = loc.level - pmy_mesh->root_level;
    int num_south_polar_blocks = pmy_mesh->nrbx3 * (1 << level);
    polar_neighbor_south = new PolarNeighborBlock[num_south_polar_blocks];
  }
  precon = new Reconstruction(this, pin);
  if(pm->multilevel==true) pmr = new MeshRefinement(this, pin);

  // (re-)create physics-related objects in MeshBlock
  phydro = new Hydro(this, pin);
  if (MAGNETIC_FIELDS_ENABLED) pfield = new Field(this, pin);
  peos = new EquationOfState(this, pin);

  InitUserMeshBlockData(pin);

  // load hydro and field data
  int os=0;
  memcpy(phydro->u.data(), &(mbdata[os]), phydro->u.GetSizeInBytes());
  // load it into the half-step arrays too
  memcpy(phydro->u1.data(), &(mbdata[os]), phydro->u1.GetSizeInBytes());
  os += phydro->u.GetSizeInBytes();
  if (GENERAL_RELATIVITY) {
    memcpy(phydro->w.data(), &(mbdata[os]), phydro->w.GetSizeInBytes());
    os += phydro->w.GetSizeInBytes();
    memcpy(phydro->w1.data(), &(mbdata[os]), phydro->w1.GetSizeInBytes());
    os += phydro->w1.GetSizeInBytes();
  }
  if (MAGNETIC_FIELDS_ENABLED) {
    memcpy(pfield->b.x1f.data(), &(mbdata[os]), pfield->b.x1f.GetSizeInBytes());
    memcpy(pfield->b1.x1f.data(), &(mbdata[os]), pfield->b1.x1f.GetSizeInBytes());
    os += pfield->b.x1f.GetSizeInBytes();
    memcpy(pfield->b.x2f.data(), &(mbdata[os]), pfield->b.x2f.GetSizeInBytes());
    memcpy(pfield->b1.x2f.data(), &(mbdata[os]), pfield->b1.x2f.GetSizeInBytes());
    os += pfield->b.x2f.GetSizeInBytes();
    memcpy(pfield->b.x3f.data(), &(mbdata[os]), pfield->b.x3f.GetSizeInBytes());
    memcpy(pfield->b1.x3f.data(), &(mbdata[os]), pfield->b1.x3f.GetSizeInBytes());
    os += pfield->b.x3f.GetSizeInBytes();
  }
  // please add new physics here


  // load user MeshBlock data
  for(int n=0; n<niusermeshblockdata_; n++) {
    memcpy(iusermeshblockdata[n].data(), &(mbdata[os]),
           iusermeshblockdata[n].GetSizeInBytes());
    os+=iusermeshblockdata[n].GetSizeInBytes();
  }
  for(int n=0; n<nrusermeshblockdata_; n++) {
    memcpy(rusermeshblockdata[n].data(), &(mbdata[os]),
           rusermeshblockdata[n].GetSizeInBytes());
    os+=rusermeshblockdata[n].GetSizeInBytes();
  }

  return;
}

// destructor

MeshBlock::~MeshBlock()
{
  if(prev!=NULL) prev->next=next;
  if(next!=NULL) next->prev=prev;

  delete pcoord;
  if (block_bcs[INNER_X2] == POLAR_BNDRY)
    delete[] polar_neighbor_north;
  if (block_bcs[OUTER_X2] == POLAR_BNDRY)
    delete[] polar_neighbor_south;
  delete pbval;
<<<<<<< HEAD
  delete precon;
  delete pmr;

  delete phydro;
  if (MAGNETIC_FIELDS_ENABLED) delete pfield;
  delete peos;
=======
  // delete user MeshBlock data
  for(int n=0; n<nrusermeshblockdata_; n++)
    rusermeshblockdata[n].DeleteAthenaArray();
  if(nrusermeshblockdata_>0) delete [] rusermeshblockdata;
  for(int n=0; n<niusermeshblockdata_; n++)
    iusermeshblockdata[n].DeleteAthenaArray();
  if(niusermeshblockdata_>0) delete [] iusermeshblockdata;
>>>>>>> 58d068e4
}


//--------------------------------------------------------------------------------------
// \!fn void Mesh::NewTimeStep(void)
// \brief function that loops over all MeshBlocks and find new timestep
//        this assumes that phydro->NewBlockTimeStep is already called

void Mesh::NewTimeStep(void)
{
  MeshBlock *pmb = pblock;
  Real min_dt=pmb->new_block_dt;
  pmb=pmb->next;
  while (pmb != NULL)  {
    min_dt=std::min(min_dt,pmb->new_block_dt);
    pmb=pmb->next;
  }
#ifdef MPI_PARALLEL
  MPI_Allreduce(MPI_IN_PLACE,&min_dt,1,MPI_ATHENA_REAL,MPI_MIN,MPI_COMM_WORLD);
#endif
  // set it
  dt=std::min(min_dt*cfl_number,2.0*dt);
  if (time < tlim && tlim-time < dt)  // timestep would take us past desired endpoint
    dt = tlim-time;
  return;
}


//--------------------------------------------------------------------------------------
//! \fn void Mesh::EnrollUserBoundaryFunction(enum BoundaryFace dir, BValHydro_t my_bc)
//  \brief Enroll a user-defined boundary function

void Mesh::EnrollUserBoundaryFunction(enum BoundaryFace dir, BValFunc_t my_bc)
{
  std::stringstream msg;
  if(dir<0 || dir>5) {
    msg << "### FATAL ERROR in EnrollBoundaryCondition function" << std::endl
        << "dirName = " << dir << " not valid" << std::endl;
    throw std::runtime_error(msg.str().c_str());
  }
  if(mesh_bcs[dir]!=USER_BNDRY) {
    msg << "### FATAL ERROR in EnrollUserBoundaryFunction" << std::endl
        << "The boundary condition flag must be set to the string 'user' in the "
        << " <mesh> block in the input file to use user-enrolled BCs" << std::endl;
    throw std::runtime_error(msg.str().c_str());
  }
  BoundaryFunction_[dir]=my_bc;
  return;
}


//--------------------------------------------------------------------------------------
//! \fn void Mesh::EnrollUserRefinementCondition(AMRFlag_t amrflag)
//  \brief Enroll a user-defined function for checking refinement criteria
void Mesh::EnrollUserRefinementCondition(AMRFlag_t amrflag)
{
  if(adaptive==true)
    AMRFlag_=amrflag;
  return;
}


//--------------------------------------------------------------------------------------
//! \fn void Mesh::EnrollUserMeshGenerator(enum direction, MeshGenFunc_t my_mg)
//  \brief Enroll a user-defined function for Mesh generation
void Mesh::EnrollUserMeshGenerator(enum direction dir, MeshGenFunc_t my_mg)
{
  std::stringstream msg;
  if(dir<0 || dir>3) {
    msg << "### FATAL ERROR in EnrollUserMeshGenerator function" << std::endl
        << "dirName = " << dir << " not valid" << std::endl;
    throw std::runtime_error(msg.str().c_str());
  }
  user_meshgen_[dir]=true;
  MeshGenerator_[dir]=my_mg;
  return;
}


//--------------------------------------------------------------------------------------
//! \fn void Mesh::EnrollUserSourceTermFunction(SrcTermFunc_t my_func)
//  \brief Enroll a user-defined source function

void Mesh::EnrollUserSourceTermFunction(SrcTermFunc_t my_func)
{
  UserSourceTerm_ = my_func;
  return;
}


//--------------------------------------------------------------------------------------
//! \fn void Mesh::AllocateRealUserMeshDataField(int n)
//  \brief Allocate Real AthenaArrays for user-defned data in Mesh

void Mesh::AllocateRealUserMeshDataField(int n)
{
  if(nrusermeshdata_!=0) {
    std::stringstream msg;
    msg << "### FATAL ERROR in Mesh::AllocateRealUserMeshDataField"
        << std::endl << "User Mesh data arrays are already allocated" << std::endl;
    throw std::runtime_error(msg.str().c_str());
  }
  nrusermeshdata_=n;
  rusermeshdata = new AthenaArray<Real>[n];
  return;
}

//--------------------------------------------------------------------------------------
//! \fn void Mesh::AllocateIntUserMeshDataField(int n)
//  \brief Allocate integer AthenaArrays for user-defned data in Mesh

void Mesh::AllocateIntUserMeshDataField(int n)
{
  if(niusermeshdata_!=0) {
    std::stringstream msg;
    msg << "### FATAL ERROR in Mesh::AllocateIntUserMeshDataField"
        << std::endl << "User Mesh data arrays are already allocated" << std::endl;
    throw std::runtime_error(msg.str().c_str());
  }
  niusermeshdata_=n;
  iusermeshdata = new AthenaArray<int>[n];
  return;
}


//--------------------------------------------------------------------------------------
// \!fn void Mesh::Initialize(int res_flag, ParameterInput *pin)
// \brief  initialization before the main loop

void Mesh::Initialize(int res_flag, ParameterInput *pin)
{
  MeshBlock *pmb;
  Hydro *phydro;
  Field *pfield;
  BoundaryValues *pbval;
  std::stringstream msg;
  int inb=nbtotal;

  bool iflag=true;
  do {
    if(res_flag==0) {
      pmb = pblock;
      while (pmb != NULL)  {
        pmb->ProblemGenerator(pin);
        pmb->pbval->CheckBoundary();
        pmb=pmb->next;
      }
    }

    pmb = pblock;
    while (pmb != NULL)  {
      pmb->pbval->Initialize();
      pmb->pbval->StartReceivingForInit();
      pmb=pmb->next;
    }

    pmb = pblock;
    while (pmb != NULL)  {
      phydro=pmb->phydro;
      pfield=pmb->pfield;
      pbval=pmb->pbval;
      pbval->SendHydroBoundaryBuffers(phydro->u, 0);
      if (MAGNETIC_FIELDS_ENABLED)
        pbval->SendFieldBoundaryBuffers(pfield->b,0);
      // Send primitives to enable cons->prim inversion before prolongation
      if (GENERAL_RELATIVITY && multilevel)
        pbval->SendHydroBoundaryBuffers(phydro->w, 1, false);
      pmb=pmb->next;
    }

    pmb = pblock;
    while (pmb != NULL)  {
      phydro=pmb->phydro;
      pfield=pmb->pfield;
      pbval=pmb->pbval;
      pbval->ReceiveHydroBoundaryBuffersWithWait(phydro->u, 0);
      if (MAGNETIC_FIELDS_ENABLED)
        pbval->ReceiveFieldBoundaryBuffersWithWait(pfield->b, 0);
      // Receive primitives to enable cons->prim inversion before prolongation
      if (GENERAL_RELATIVITY and multilevel)
        pbval->ReceiveHydroBoundaryBuffersWithWait(phydro->w, 1);
      pmb->pbval->ClearBoundaryForInit();
      if(multilevel==true)
        pbval->ProlongateBoundaries(phydro->w, phydro->u, pfield->b, pfield->bcc);

      int is=pmb->is, ie=pmb->ie, js=pmb->js, je=pmb->je, ks=pmb->ks, ke=pmb->ke;
      if(pmb->nblevel[1][1][0]!=-1) is-=NGHOST;
      if(pmb->nblevel[1][1][2]!=-1) ie+=NGHOST;
      if(pmb->block_size.nx2 > 1) {
        if(pmb->nblevel[1][0][1]!=-1) js-=NGHOST;
        if(pmb->nblevel[1][2][1]!=-1) je+=NGHOST;
      }
      if(pmb->block_size.nx3 > 1) {
        if(pmb->nblevel[0][1][1]!=-1) ks-=NGHOST;
        if(pmb->nblevel[2][1][1]!=-1) ke+=NGHOST;
      }
      pmb->peos->ConservedToPrimitive(phydro->u, phydro->w1, pfield->b, 
                                      phydro->w, pfield->bcc, pmb->pcoord,
                                      is, ie, js, je, ks, ke);
      pbval->ApplyPhysicalBoundaries(phydro->w, phydro->u, pfield->b, pfield->bcc);
      pmb=pmb->next;
    }
    if((res_flag==0) && (adaptive==true)) {
      iflag=false;
      int onb=nbtotal;
      pmb = pblock;
      while (pmb != NULL)  {
        pmb->pmr->CheckRefinementCondition();
        pmb=pmb->next;
      }
      AdaptiveMeshRefinement(pin);
      if(nbtotal==onb) iflag=true;
      else if(nbtotal < onb && Globals::my_rank==0) {
         std::cout << "### Warning in Mesh::Initialize" << std::endl
         << "The number of MeshBlocks decreased during AMR grid initialization." << std::endl
         << "Possibly the refinement criteria have a problem." << std::endl;
      }
      if(nbtotal > 2*inb && Globals::my_rank==0) {
         std::cout << "### Warning in Mesh::Initialize" << std::endl
         << "The number of MeshBlocks increased more than twice during initialization."<< std::endl
         << "More computing power than you expected may be required." << std::endl;
      }
    }
  } while(iflag==false);

  // calculate the first time step
  pmb = pblock;
  while (pmb != NULL)  {
    pmb->phydro->NewBlockTimeStep(pmb);
    pmb=pmb->next;
  }
  NewTimeStep();
  return;
}


//--------------------------------------------------------------------------------------
//! \fn int64_t Mesh::GetTotalCells(void)
//  \brief return the total number of cells for performance counting

int64_t Mesh::GetTotalCells(void)
{
  return (int64_t)nbtotal*pblock->block_size.nx1*pblock->block_size.nx2*pblock->block_size.nx3;
}

//--------------------------------------------------------------------------------------
//! \fn void MeshBlock::AllocateRealUserMeshDataField(int n)
//  \brief Allocate Real AthenaArrays for user-defned data in MeshBlock

void MeshBlock::AllocateRealUserMeshBlockDataField(int n)
{
  if(nrusermeshblockdata_!=0) {
    std::stringstream msg;
    msg << "### FATAL ERROR in MeshBlock::AllocateRealUserMeshBlockDataField"
        << std::endl << "User MeshBlock data arrays are already allocated" << std::endl;
    throw std::runtime_error(msg.str().c_str());
  }
  nrusermeshblockdata_=n;
  rusermeshblockdata = new AthenaArray<Real>[n];
  return;
}

//--------------------------------------------------------------------------------------
//! \fn void MeshBlock::AllocateIntUserMeshBlockDataField(int n)
//  \brief Allocate integer AthenaArrays for user-defned data in MeshBlock

void MeshBlock::AllocateIntUserMeshBlockDataField(int n)
{
  if(niusermeshblockdata_!=0) {
    std::stringstream msg;
    msg << "### FATAL ERROR in MeshBlock::AllocateIntusermeshblockDataField"
        << std::endl << "User MeshBlock data arrays are already allocated" << std::endl;
    throw std::runtime_error(msg.str().c_str());
  }
  niusermeshblockdata_=n;
  iusermeshblockdata = new AthenaArray<int>[n];
  return;
}

//--------------------------------------------------------------------------------------
//! \fn size_t MeshBlock::GetBlockSizeInBytes(void)
//  \brief Calculate the block data size required for restarting.

size_t MeshBlock::GetBlockSizeInBytes(void)
{
  size_t size;

  size=phydro->u.GetSizeInBytes();
  if (GENERAL_RELATIVITY) {
    size+=phydro->w.GetSizeInBytes();
    size+=phydro->w1.GetSizeInBytes();
  }
  if (MAGNETIC_FIELDS_ENABLED)
    size+=(pfield->b.x1f.GetSizeInBytes()+pfield->b.x2f.GetSizeInBytes()
          +pfield->b.x3f.GetSizeInBytes());
  // please add the size counter here when new physics is introduced


  // calculate user MeshBlock data size
  for(int n=0; n<niusermeshblockdata_; n++)
    size+=iusermeshblockdata[n].GetSizeInBytes();
  for(int n=0; n<nrusermeshblockdata_; n++)
    size+=rusermeshblockdata[n].GetSizeInBytes();

  return size;
}


//--------------------------------------------------------------------------------------
//! \fn void Mesh::UpdateOneStep(void)
//  \brief process the task list and advance one time step

void Mesh::UpdateOneStep(void)
{
  MeshBlock *pmb = pblock;
  int nb=nblist[Globals::my_rank];

  // initialize
  while (pmb != NULL)  {
    pmb->first_task=0;
    pmb->num_tasks_todo=ptlist->ntasks;
    for(int i=0; i<4; ++i) pmb->finished_tasks[i]=0; // encodes which tasks are done
    pmb->pbval->StartReceivingAll();
    pmb=pmb->next;
  }

  // main loop
  while(nb>0) {
    pmb = pblock;
    while (pmb != NULL)  {
      if(ptlist->DoOneTask(pmb)==TL_COMPLETE) // task list completed
        nb--;
      pmb=pmb->next;
    }
  }

  pmb = pblock;
  while (pmb != NULL)  {
    pmb->pbval->ClearBoundaryAll();
    pmb=pmb->next;
  }
  return;
}

//--------------------------------------------------------------------------------------
//! \fn MeshBlock* Mesh::FindMeshBlock(int tgid)
//  \brief return the MeshBlock whose gid is tgid

MeshBlock* Mesh::FindMeshBlock(int tgid)
{
  MeshBlock *pbl=pblock;
  while(pbl!=NULL)
  {
    if(pbl->gid==tgid)
      break;
    pbl=pbl->next;
  }
  return pbl;
}

//--------------------------------------------------------------------------------------
// \!fn void NeighborBlock::SetNeighbor(int irank, int ilevel, int igid, int ilid,
//                          int iox1, int iox2, int iox3, enum neighbor_type itype,
//                          int ibid, int itargetid, int ifi1=0, int ifi2=0,
//                          bool ipolar=false)
// \brief Set neighbor information

void NeighborBlock::SetNeighbor(int irank, int ilevel, int igid, int ilid,
  int iox1, int iox2, int iox3, enum neighbor_type itype, int ibid, int itargetid,
  bool ipolar, int ifi1=0, int ifi2=0)
{
  rank=irank; level=ilevel; gid=igid; lid=ilid; ox1=iox1; ox2=iox2; ox3=iox3;
  type=itype; bufid=ibid; targetid=itargetid; polar=ipolar; fi1=ifi1; fi2=ifi2;
  if(type==neighbor_face) {
    if(ox1==-1)      fid=INNER_X1;
    else if(ox1==1)  fid=OUTER_X1;
    else if(ox2==-1) fid=INNER_X2;
    else if(ox2==1)  fid=OUTER_X2;
    else if(ox3==-1) fid=INNER_X3;
    else if(ox3==1)  fid=OUTER_X3;
  }
  if(type==neighbor_edge) {
    if(ox3==0)      eid=(edgeid)(   ((ox1+1)>>1) | ((ox2+1)&2));
    else if(ox2==0) eid=(edgeid)(4+(((ox1+1)>>1) | ((ox3+1)&2)));
    else if(ox1==0) eid=(edgeid)(8+(((ox2+1)>>1) | ((ox3+1)&2)));
  }
  return;
}

//--------------------------------------------------------------------------------------
// \!fn void MeshBlock::SearchAndSetNeighbors(MeshBlockTree &tree, int *ranklist, int *nslist)
// \brief Search and set all the neighbor blocks

void MeshBlock::SearchAndSetNeighbors(MeshBlockTree &tree, int *ranklist, int *nslist)
{
  MeshBlockTree* neibt;
  int myox1, myox2=0, myox3=0, myfx1, myfx2, myfx3;
  myfx1=(int)(loc.lx1&1L);
  myfx2=(int)(loc.lx2&1L);
  myfx3=(int)(loc.lx3&1L);
  myox1=((int)(loc.lx1&1L))*2-1;
  if(block_size.nx2>1) myox2=((int)(loc.lx2&1L))*2-1;
  if(block_size.nx3>1) myox3=((int)(loc.lx3&1L))*2-1;
  long int nrbx1=pmy_mesh->nrbx1, nrbx2=pmy_mesh->nrbx2, nrbx3=pmy_mesh->nrbx3;

  int nf1=1, nf2=1;
  if(pmy_mesh->multilevel==true) {
    if(block_size.nx2>1) nf1=2;
    if(block_size.nx3>1) nf2=2;
  }
  int bufid=0;
  nneighbor=0;
  for(int k=0; k<=2; k++) {
    for(int j=0; j<=2; j++) {
      for(int i=0; i<=2; i++)
        nblevel[k][j][i]=-1;
    }
  }
  nblevel[1][1][1]=loc.level;

  // x1 face
  for(int n=-1; n<=1; n+=2) {
    neibt=tree.FindNeighbor(loc,n,0,0,block_bcs,nrbx1,nrbx2,nrbx3,pmy_mesh->root_level);
    if(neibt==NULL) { bufid+=nf1*nf2; continue;}
    if(neibt->flag==false) { // neighbor at finer level
      int fface=1-(n+1)/2; // 0 for OUTER_X1, 1 for INNER_X1
      nblevel[1][1][n+1]=neibt->loc.level+1;
      for(int f2=0;f2<nf2;f2++) {
        for(int f1=0;f1<nf1;f1++) {
          MeshBlockTree* nf=neibt->GetLeaf(fface,f1,f2);
          int fid = nf->gid;
          int nlevel=nf->loc.level;
          int tbid=FindBufferID(-n,0,0,0,0,pmy_mesh->maxneighbor_);
          neighbor[nneighbor].SetNeighbor(ranklist[fid], nlevel, fid,
              fid-nslist[ranklist[fid]], n, 0, 0, neighbor_face, bufid, tbid, false, f1,
              f2);
          bufid++; nneighbor++;
        }
      }
    }
    else { // neighbor at same or coarser level
      int nlevel=neibt->loc.level;
      int nid=neibt->gid;
      nblevel[1][1][n+1]=nlevel;
      int tbid;
      if(nlevel==loc.level) { // neighbor at same level
        tbid=FindBufferID(-n,0,0,0,0,pmy_mesh->maxneighbor_);
      }
      else { // neighbor at coarser level
        tbid=FindBufferID(-n,0,0,myfx2,myfx3,pmy_mesh->maxneighbor_);
      }
      neighbor[nneighbor].SetNeighbor(ranklist[nid], nlevel, nid,
          nid-nslist[ranklist[nid]], n, 0, 0, neighbor_face, bufid, tbid, false);
      bufid+=nf1*nf2; nneighbor++;
    }
  }
  if(block_size.nx2==1) return;

  // x2 face
  for(int n=-1; n<=1; n+=2) {
    neibt=tree.FindNeighbor(loc,0,n,0,block_bcs,nrbx1,nrbx2,nrbx3,pmy_mesh->root_level);
    if(neibt==NULL) { bufid+=nf1*nf2; continue;}
    if(neibt->flag==false) { // neighbor at finer level
      int fface=1-(n+1)/2; // 0 for OUTER_X2, 1 for INNER_X2
      nblevel[1][n+1][1]=neibt->loc.level+1;
      for(int f2=0;f2<nf2;f2++) {
        for(int f1=0;f1<nf1;f1++) {
          MeshBlockTree* nf=neibt->GetLeaf(f1,fface,f2);
          int fid = nf->gid;
          int nlevel=nf->loc.level;
          int tbid=FindBufferID(0,-n,0,0,0,pmy_mesh->maxneighbor_);
          neighbor[nneighbor].SetNeighbor(ranklist[fid], nlevel, fid,
              fid-nslist[ranklist[fid]], 0, n, 0, neighbor_face, bufid, tbid, false, f1,
              f2);
          bufid++; nneighbor++;
        }
      }
    }
    else { // neighbor at same or coarser level
      int nlevel=neibt->loc.level;
      int nid=neibt->gid;
      nblevel[1][n+1][1]=nlevel;
      int tbid;
      bool polar=false;
      if(nlevel==loc.level) { // neighbor at same level
        if ((n == -1 and block_bcs[INNER_X2] == POLAR_BNDRY)
            or (n == 1 and block_bcs[OUTER_X2] == POLAR_BNDRY)) {
          polar = true; // neighbor is across top or bottom pole
        }
        tbid=FindBufferID(0,polar?n:-n,0,0,0,pmy_mesh->maxneighbor_);
      }
      else { // neighbor at coarser level
        tbid=FindBufferID(0,-n,0,myfx1,myfx3,pmy_mesh->maxneighbor_);
      }
      neighbor[nneighbor].SetNeighbor(ranklist[nid], nlevel, nid,
          nid-nslist[ranklist[nid]], 0, n, 0, neighbor_face, bufid, tbid, polar);
      bufid+=nf1*nf2; nneighbor++;
    }
  }

  // x3 face
  if(block_size.nx3>1) {
    for(int n=-1; n<=1; n+=2) {
      neibt=tree.FindNeighbor(loc,0,0,n,block_bcs,nrbx1,nrbx2,nrbx3,pmy_mesh->root_level);
      if(neibt==NULL) { bufid+=nf1*nf2; continue;}
      if(neibt->flag==false) { // neighbor at finer level
        int fface=1-(n+1)/2; // 0 for OUTER_X3, 1 for INNER_X3
        nblevel[n+1][1][1]=neibt->loc.level+1;
        for(int f2=0;f2<nf2;f2++) {
          for(int f1=0;f1<nf1;f1++) {
            MeshBlockTree* nf=neibt->GetLeaf(f1,f2,fface);
            int fid = nf->gid;
            int nlevel=nf->loc.level;
            int tbid=FindBufferID(0,0,-n,0,0,pmy_mesh->maxneighbor_);
            neighbor[nneighbor].SetNeighbor(ranklist[fid], nlevel, fid,
                fid-nslist[ranklist[fid]], 0, 0, n, neighbor_face, bufid, tbid, false,
                f1, f2);
            bufid++; nneighbor++;
          }
        }
      }
      else { // neighbor at same or coarser level
        int nlevel=neibt->loc.level;
        int nid=neibt->gid;
        nblevel[n+1][1][1]=nlevel;
        int tbid;
        if(nlevel==loc.level) { // neighbor at same level
          tbid=FindBufferID(0,0,-n,0,0,pmy_mesh->maxneighbor_);
        }
        else { // neighbor at coarser level
          tbid=FindBufferID(0,0,-n,myfx1,myfx2,pmy_mesh->maxneighbor_);
        }
        neighbor[nneighbor].SetNeighbor(ranklist[nid], nlevel, nid,
            nid-nslist[ranklist[nid]], 0, 0, n, neighbor_face, bufid, tbid, false);
        bufid+=nf1*nf2; nneighbor++;
      }
    }
  }
  if(pmy_mesh->face_only==true) return;

  // x1x2 edge
  for(int m=-1; m<=1; m+=2) {
    for(int n=-1; n<=1; n+=2) {
      neibt=tree.FindNeighbor(loc,n,m,0,block_bcs,nrbx1,nrbx2,nrbx3,pmy_mesh->root_level);
      if(neibt==NULL) { bufid+=nf2; continue;}
      if(neibt->flag==false) { // neighbor at finer level
        int ff1=1-(n+1)/2; // 0 for OUTER_X1, 1 for INNER_X1
        int ff2=1-(m+1)/2; // 0 for OUTER_X2, 1 for INNER_X2
        nblevel[1][m+1][n+1]=neibt->loc.level+1;
        for(int f1=0;f1<nf2;f1++) {
          MeshBlockTree* nf=neibt->GetLeaf(ff1,ff2,f1);
          int fid = nf->gid;
          int nlevel=nf->loc.level;
          int tbid=FindBufferID(-n,-m,0,0,0,pmy_mesh->maxneighbor_);
          neighbor[nneighbor].SetNeighbor(ranklist[fid], nlevel, fid,
              fid-nslist[ranklist[fid]], n, m, 0, neighbor_edge, bufid, tbid, false, f1,
              0);
          bufid++; nneighbor++;
        }
      }
      else { // neighbor at same or coarser level
        int nlevel=neibt->loc.level;
        int nid=neibt->gid;
        nblevel[1][m+1][n+1]=nlevel;
        int tbid;
        bool polar=false;
        if(nlevel==loc.level) { // neighbor at same level
          if ((m == -1 and block_bcs[INNER_X2] == POLAR_BNDRY)
              or (m == 1 and block_bcs[OUTER_X2] == POLAR_BNDRY)) {
            polar = true; // neighbor is across top or bottom pole
          }
          tbid=FindBufferID(-n,polar?m:-m,0,0,0,pmy_mesh->maxneighbor_);
        }
        else { // neighbor at coarser level
          tbid=FindBufferID(-n,polar?m:-m,0,myfx3,0,pmy_mesh->maxneighbor_);
        }
        if(nlevel>=loc.level || (myox1==n && myox2==m)) {
          neighbor[nneighbor].SetNeighbor(ranklist[nid], nlevel, nid,
              nid-nslist[ranklist[nid]], n, m, 0, neighbor_edge, bufid, tbid, polar);
          nneighbor++;
        }
        bufid+=nf2;
      }
    }
  }
  if(block_size.nx3==1) return;

  // x1x3 edge
  for(int m=-1; m<=1; m+=2) {
    for(int n=-1; n<=1; n+=2) {
      neibt=tree.FindNeighbor(loc,n,0,m,block_bcs,nrbx1,nrbx2,nrbx3,pmy_mesh->root_level);
      if(neibt==NULL) { bufid+=nf1; continue;}
      if(neibt->flag==false) { // neighbor at finer level
        int ff1=1-(n+1)/2; // 0 for OUTER_X1, 1 for INNER_X1
        int ff2=1-(m+1)/2; // 0 for OUTER_X3, 1 for INNER_X3
        nblevel[m+1][1][n+1]=neibt->loc.level+1;
        for(int f1=0;f1<nf1;f1++) {
          MeshBlockTree* nf=neibt->GetLeaf(ff1,f1,ff2);
          int fid = nf->gid;
          int nlevel=nf->loc.level;
          int tbid=FindBufferID(-n,0,-m,0,0,pmy_mesh->maxneighbor_);
          neighbor[nneighbor].SetNeighbor(ranklist[fid], nlevel, fid,
              fid-nslist[ranklist[fid]], n, 0, m, neighbor_edge, bufid, tbid, false, f1,
              0);
          bufid++; nneighbor++;
        }
      }
      else { // neighbor at same or coarser level
        int nlevel=neibt->loc.level;
        int nid=neibt->gid;
        nblevel[m+1][1][n+1]=nlevel;
        int tbid;
        if(nlevel==loc.level) { // neighbor at same level
          tbid=FindBufferID(-n,0,-m,0,0,pmy_mesh->maxneighbor_);
        }
        else { // neighbor at coarser level
          tbid=FindBufferID(-n,0,-m,myfx2,0,pmy_mesh->maxneighbor_);
        }
        if(nlevel>=loc.level || (myox1==n && myox3==m)) {
          neighbor[nneighbor].SetNeighbor(ranklist[nid], nlevel, nid,
              nid-nslist[ranklist[nid]], n, 0, m, neighbor_edge, bufid, tbid, false);
          nneighbor++;
        }
        bufid+=nf1;
      }
    }
  }

  // x2x3 edge
  for(int m=-1; m<=1; m+=2) {
    for(int n=-1; n<=1; n+=2) {
      neibt=tree.FindNeighbor(loc,0,n,m,block_bcs,nrbx1,nrbx2,nrbx3,pmy_mesh->root_level);
      if(neibt==NULL) { bufid+=nf1; continue;}
      if(neibt->flag==false) { // neighbor at finer level
        int ff1=1-(n+1)/2; // 0 for OUTER_X2, 1 for INNER_X2
        int ff2=1-(m+1)/2; // 0 for OUTER_X3, 1 for INNER_X3
        nblevel[m+1][n+1][1]=neibt->loc.level+1;
        for(int f1=0;f1<nf1;f1++) {
          MeshBlockTree* nf=neibt->GetLeaf(f1,ff1,ff2);
          int fid = nf->gid;
          int nlevel=nf->loc.level;
          int tbid=FindBufferID(0,-n,-m,0,0,pmy_mesh->maxneighbor_);
          neighbor[nneighbor].SetNeighbor(ranklist[fid], nlevel, fid,
              fid-nslist[ranklist[fid]], 0, n, m, neighbor_edge, bufid, tbid, false, f1,
              0);
          bufid++; nneighbor++;
        }
      }
      else { // neighbor at same or coarser level
        int nlevel=neibt->loc.level;
        int nid=neibt->gid;
        nblevel[m+1][n+1][1]=nlevel;
        int tbid;
        bool polar=false;
        if(nlevel==loc.level) { // neighbor at same level
          if ((n == -1 and block_bcs[INNER_X2] == POLAR_BNDRY)
              or (n == 1 and block_bcs[OUTER_X2] == POLAR_BNDRY)) {
            polar = true; // neighbor is across top or bottom pole
          }
          tbid=FindBufferID(0,polar?n:-n,-m,0,0,pmy_mesh->maxneighbor_);
        }
        else { // neighbor at coarser level
          tbid=FindBufferID(0,-n,-m,myfx1,0,pmy_mesh->maxneighbor_);
        }
        if(nlevel>=loc.level || (myox2==n && myox3==m)) {
          neighbor[nneighbor].SetNeighbor(ranklist[nid], nlevel, nid,
              nid-nslist[ranklist[nid]], 0, n, m, neighbor_edge, bufid, tbid, polar);
          nneighbor++;
        }
        bufid+=nf1;
      }
    }
  }

  // corners
  for(int l=-1; l<=1; l+=2) {
    for(int m=-1; m<=1; m+=2) {
      for(int n=-1; n<=1; n+=2) {
        neibt=tree.FindNeighbor(loc,n,m,l,block_bcs,nrbx1,nrbx2,nrbx3,pmy_mesh->root_level);
        if(neibt==NULL) { bufid++; continue;}
        bool polar=false;
        if ((m == -1 and block_bcs[INNER_X2] == POLAR_BNDRY)
            or (m == 1 and block_bcs[OUTER_X2] == POLAR_BNDRY)) {
          polar = true; // neighbor is across top or bottom pole
        }
        if(neibt->flag==false) { // neighbor at finer level
          int ff1=1-(n+1)/2; // 0 for OUTER_X1, 1 for INNER_X1
          int ff2=1-(m+1)/2; // 0 for OUTER_X2, 1 for INNER_X2
          int ff3=1-(l+1)/2; // 0 for OUTER_X3, 1 for INNER_X3
          neibt=neibt->GetLeaf(ff1,ff2,ff3);
        }
        int nlevel=neibt->loc.level;
        nblevel[l+1][m+1][n+1]=nlevel;
        if(nlevel>=loc.level || (myox1==n && myox2==m && myox3==l)) {
          int nid=neibt->gid;
          int tbid=FindBufferID(-n,polar?m:-m,-l,0,0,pmy_mesh->maxneighbor_);
          neighbor[nneighbor].SetNeighbor(ranklist[nid], nlevel, nid,
              nid-nslist[ranklist[nid]], n, m, l, neighbor_corner, bufid, tbid, polar);
          nneighbor++;
        }
        bufid++;
      }
    }
  }

  // polar neighbors
  if (block_bcs[INNER_X2] == POLAR_BNDRY) {
    int level = loc.level - pmy_mesh->root_level;
    int num_north_polar_blocks = nrbx3 * (1 << level);
    for (int n = 0; n < num_north_polar_blocks; ++n) {
      LogicalLocation neighbor_loc;
      neighbor_loc.lx1 = loc.lx1;
      neighbor_loc.lx2 = loc.lx2;
      neighbor_loc.lx3 = n;
      neighbor_loc.level = loc.level;
      neibt = tree.FindMeshBlock(neighbor_loc);
      int nid = neibt->gid;
      polar_neighbor_north[neibt->loc.lx3].rank = ranklist[nid];
      polar_neighbor_north[neibt->loc.lx3].lid = nid - nslist[ranklist[nid]];
      polar_neighbor_north[neibt->loc.lx3].gid = nid;
      polar_neighbor_north[neibt->loc.lx3].north = true;
    }
  }
  if (block_bcs[OUTER_X2] == POLAR_BNDRY) {
    int level = loc.level - pmy_mesh->root_level;
    int num_south_polar_blocks = nrbx3 * (1 << level);
    for (int n = 0; n < num_south_polar_blocks; ++n) {
      LogicalLocation neighbor_loc;
      neighbor_loc.lx1 = loc.lx1;
      neighbor_loc.lx2 = loc.lx2;
      neighbor_loc.lx3 = n;
      neighbor_loc.level = loc.level;
      neibt = tree.FindMeshBlock(neighbor_loc);
      int nid = neibt->gid;
      polar_neighbor_south[neibt->loc.lx3].rank = ranklist[nid];
      polar_neighbor_south[neibt->loc.lx3].lid = nid - nslist[ranklist[nid]];
      polar_neighbor_south[neibt->loc.lx3].gid = nid;
      polar_neighbor_south[neibt->loc.lx3].north = false;
    }
  }
  return;
}

//--------------------------------------------------------------------------------------
// \!fn void Mesh::TestConservation(void)
// \brief Calculate and print the total of conservative variables

void Mesh::TestConservation(void)
{
  MeshBlock *pmb = pblock;
  Real tcons[NHYDRO];
  for(int n=0;n<NHYDRO;n++) tcons[n]=0.0;
  while(pmb!=NULL) {
    pmb->IntegrateConservative(tcons);
    pmb=pmb->next;
  }

#ifdef MPI_PARALLEL
  MPI_Allreduce(MPI_IN_PLACE,tcons,NHYDRO,MPI_ATHENA_REAL,MPI_SUM,MPI_COMM_WORLD);
#endif

  if(Globals::my_rank==0) {
    std::cout << "Total Conservative : " ;
    for(int n=0;n<NHYDRO;n++)
      std::cout << tcons[n] << " ";
    std::cout << std::endl;
  }

  return;
}

//--------------------------------------------------------------------------------------
// \!fn void MeshBlock::IntegrateConservative(Real *tcons)
// \brief Calculate and print the total of conservative variables

void MeshBlock::IntegrateConservative(Real *tcons)
{
  for(int n=0;n<NHYDRO;n++) {
    for(int k=ks;k<=ke;k++) {
      for(int j=js;j<=je;j++) {
        for(int i=is;i<=ie;i++)
          tcons[n]+=phydro->u(n,k,j,i)*pcoord->GetCellVolume(k,j,i);
      }
    }
  }
  return;
}


//--------------------------------------------------------------------------------------
// \!fn void Mesh::LoadBalancing(Real *clist, int *rlist, int *slist, int *nlist, int nb)
// \brief Calculate distribution of MeshBlocks based on the cost list
void Mesh::LoadBalancing(Real *clist, int *rlist, int *slist, int *nlist, int nb)
{
  std::stringstream msg;
  Real totalcost=0, maxcost=0.0, mincost=(FLT_MAX);

  for(int i=0; i<nb; i++) {
    totalcost+=clist[i];
    mincost=std::min(mincost,clist[i]);
    maxcost=std::max(maxcost,clist[i]);
  }
  int j=(Globals::nranks)-1;
  Real targetcost=totalcost/Globals::nranks;
  Real mycost=0.0;
  // create rank list from the end: the master node should have less load
  for(int i=nb-1;i>=0;i--) {
    if(targetcost==0.0) {
      msg << "### FATAL ERROR in LoadBalancing" << std::endl
          << "There is at least one process which has no MeshBlock" << std::endl
          << "Decrease the number of processes or use smaller MeshBlocks." << std::endl;
      throw std::runtime_error(msg.str().c_str());
    }
    mycost+=clist[i];
    rlist[i]=j;
    if(mycost >= targetcost && j>0) {
      j--;
      totalcost-=mycost;
      mycost=0.0;
      targetcost=totalcost/(j+1);
    }
  }
  slist[0]=0;
  j=0;
  for(int i=1;i<nb;i++) { // make the list of nbstart and nblocks
    if(rlist[i]!=rlist[i-1]) {
      nlist[j]=i-nslist[j];
      slist[++j]=i;
    }
  }
  nlist[j]=nb-slist[j];

#ifdef MPI_PARALLEL
  if(nb % Globals::nranks != 0 && adaptive == false
  && maxcost == mincost && Globals::my_rank==0) {
    std::cout << "### Warning in LoadBalancing" << std::endl
              << "The number of MeshBlocks cannot be divided evenly. "
              << "This will cause a poor load balance." << std::endl;
  }
#endif
  return;
}


//--------------------------------------------------------------------------------------
// \!fn void Mesh::SetBlockSizeAndBoundaries(LogicalLocation loc,
//                 RegionSize &block_size, enum BundaryFlag *block_bcs)
// \brief Set the physical part of a block_size structure and block boundary conditions
void Mesh::SetBlockSizeAndBoundaries(LogicalLocation loc, RegionSize &block_size,
                                     enum BoundaryFlag *block_bcs)
{
  long int &lx1=loc.lx1;
  long int &lx2=loc.lx2;
  long int &lx3=loc.lx3;
  int &ll=loc.level;
  // calculate physical block size, x1
  if(lx1==0) {
    block_size.x1min=mesh_size.x1min;
    block_bcs[INNER_X1]=mesh_bcs[INNER_X1];
  }
  else {
    Real rx=(Real)lx1/(Real)(nrbx1<<(ll-root_level));
    block_size.x1min=MeshGenerator_[x1dir](rx,mesh_size);
    block_bcs[INNER_X1]=BLOCK_BNDRY;
  }
  if(lx1==(nrbx1<<(ll-root_level))-1) {
    block_size.x1max=mesh_size.x1max;
    block_bcs[OUTER_X1]=mesh_bcs[OUTER_X1];
  }
  else {
    Real rx=(Real)(lx1+1)/(Real)(nrbx1<<(ll-root_level));
    block_size.x1max=MeshGenerator_[x1dir](rx,mesh_size);
    block_bcs[OUTER_X1]=BLOCK_BNDRY;
  }

  // calculate physical block size, x2
  if(mesh_size.nx2 == 1) {
    block_size.x2min=mesh_size.x2min;
    block_size.x2max=mesh_size.x2max;
    block_bcs[INNER_X2]=mesh_bcs[INNER_X2];
    block_bcs[OUTER_X2]=mesh_bcs[OUTER_X2];
  }
  else {
    if(lx2==0) {
      block_size.x2min=mesh_size.x2min;
      block_bcs[INNER_X2]=mesh_bcs[INNER_X2];
    }
    else {
      Real rx=(Real)lx2/(Real)(nrbx2<<(ll-root_level));
      block_size.x2min=MeshGenerator_[x2dir](rx,mesh_size);
      block_bcs[INNER_X2]=BLOCK_BNDRY;
    }
    if(lx2==(nrbx2<<(ll-root_level))-1) {
      block_size.x2max=mesh_size.x2max;
      block_bcs[OUTER_X2]=mesh_bcs[OUTER_X2];
    }
    else {
      Real rx=(Real)(lx2+1)/(Real)(nrbx2<<(ll-root_level));
      block_size.x2max=MeshGenerator_[x2dir](rx,mesh_size);
      block_bcs[OUTER_X2]=BLOCK_BNDRY;
    }
  }

  // calculate physical block size, x3
  if(mesh_size.nx3 == 1) {
    block_size.x3min=mesh_size.x3min;
    block_size.x3max=mesh_size.x3max;
    block_bcs[INNER_X3]=mesh_bcs[INNER_X3];
    block_bcs[OUTER_X3]=mesh_bcs[OUTER_X3];
  }
  else {
    if(lx3==0) {
      block_size.x3min=mesh_size.x3min;
      block_bcs[INNER_X3]=mesh_bcs[INNER_X3];
    }
    else {
      Real rx=(Real)lx3/(Real)(nrbx3<<(ll-root_level));
      block_size.x3min=MeshGenerator_[x3dir](rx,mesh_size);
      block_bcs[INNER_X3]=BLOCK_BNDRY;
    }
    if(lx3==(nrbx3<<(ll-root_level))-1) {
      block_size.x3max=mesh_size.x3max;
      block_bcs[OUTER_X3]=mesh_bcs[OUTER_X3];
    }
    else {
      Real rx=(Real)(lx3+1)/(Real)(nrbx3<<(ll-root_level));
      block_size.x3max=MeshGenerator_[x3dir](rx,mesh_size);
      block_bcs[OUTER_X3]=BLOCK_BNDRY;
    }
  }
  return;
}

//--------------------------------------------------------------------------------------
// \!fn void Mesh::AdaptiveMeshRefinement(ParameterInput *pin)
// \brief Main function for adaptive mesh refinement
void Mesh::AdaptiveMeshRefinement(ParameterInput *pin)
{
  MeshBlock *pmb;

  // collect refinement flags from all the meshblocks
  // count the number of the blocks to be (de)refined
  nref[Globals::my_rank]=0;
  nderef[Globals::my_rank]=0;
  pmb=pblock;
  while(pmb!=NULL) {
    if(pmb->pmr->refine_flag_== 1) nref[Globals::my_rank]++;
    if(pmb->pmr->refine_flag_==-1) nderef[Globals::my_rank]++;
    pmb=pmb->next;
  }
#ifdef MPI_PARALLEL
  MPI_Allgather(MPI_IN_PLACE, 1, MPI_INT, nref,   1, MPI_INT, MPI_COMM_WORLD);
  MPI_Allgather(MPI_IN_PLACE, 1, MPI_INT, nderef, 1, MPI_INT, MPI_COMM_WORLD);
#endif

  // count the number of the blocks to be (de)refined and displacement
  int tnref=0, tnderef=0;
  for(int n=0; n<Globals::nranks; n++) {
    tnref  += nref[n];
    tnderef+= nderef[n];
  }
  if(tnref==0 && tnderef==0) // nothing to do
    return;

  int rd=0, dd=0;
  for(int n=0; n<Globals::nranks; n++) {
    bnref[n]   = nref[n]*sizeof(LogicalLocation);
    bnderef[n] = nderef[n]*sizeof(LogicalLocation);
    rdisp[n] = rd;
    ddisp[n] = dd;
    brdisp[n] = rd*sizeof(LogicalLocation);
    bddisp[n] = dd*sizeof(LogicalLocation);
    rd+=nref[n];
    dd+=nderef[n];
  }

  // allocate memory for the location arrays
  int nlbl=2, dim=1;
  if(mesh_size.nx2 > 1) nlbl=4, dim=2;
  if(mesh_size.nx3 > 1) nlbl=8, dim=3;
  LogicalLocation *lref, *lderef, *clderef;
  if(tnref!=0)
    lref = new LogicalLocation[tnref];
  if(tnderef>nlbl) {
    lderef = new LogicalLocation[tnderef];
    clderef = new LogicalLocation[tnderef/nlbl];
  }

  // collect the locations and costs
  int iref = rdisp[Globals::my_rank], ideref = ddisp[Globals::my_rank];
  pmb=pblock;
  while(pmb!=NULL) {
    if(pmb->pmr->refine_flag_== 1)
      lref[iref++]=pmb->loc;
    if(pmb->pmr->refine_flag_==-1 && tnderef>nlbl)
      lderef[ideref++]=pmb->loc;
    pmb=pmb->next;
  }
#ifdef MPI_PARALLEL
  if(tnref>0 && tnderef>nlbl) {
    MPI_Allgatherv(MPI_IN_PLACE, bnref[Globals::my_rank],   MPI_BYTE,
                   lref,   bnref,   brdisp, MPI_BYTE, MPI_COMM_WORLD);
    MPI_Allgatherv(MPI_IN_PLACE, bnderef[Globals::my_rank], MPI_BYTE,
                   lderef, bnderef, bddisp, MPI_BYTE, MPI_COMM_WORLD);
  }
  else if(tnref>0) {
    MPI_Allgatherv(MPI_IN_PLACE, bnref[Globals::my_rank],   MPI_BYTE,
                   lref,   bnref,   brdisp, MPI_BYTE, MPI_COMM_WORLD);
  }
  else if(tnderef>nlbl) {
    MPI_Allgatherv(MPI_IN_PLACE, bnderef[Globals::my_rank], MPI_BYTE,
                   lderef, bnderef, bddisp, MPI_BYTE, MPI_COMM_WORLD);
  }
#endif

  // calculate the list of the newly derefined blocks
  int ctnd=0;
  if(tnderef>nlbl) {
    int lk=0, lj=0;
    if(mesh_size.nx2 > 1) lj=1;
    if(mesh_size.nx3 > 1) lk=1;
    for(int n=0; n<tnderef; n++) {
      if((lderef[n].lx1&1L)==0 && (lderef[n].lx2&1L)==0 && (lderef[n].lx3&1L)==0) {
        int r=n, rr=0;
        for(long int k=0;k<=lk;k++) {
          for(long int j=0;j<=lj;j++) {
            for(long int i=0;i<=1;i++) {
              if((lderef[n].lx1+i)==lderef[r].lx1
              && (lderef[n].lx2+j)==lderef[r].lx2
              && (lderef[n].lx3+k)==lderef[r].lx3
              &&  lderef[n].level ==lderef[r].level)
                rr++;
              r++;
            }
          }
        }
        if(rr==nlbl) {
          clderef[ctnd].lx1  =(lderef[n].lx1>>1);
          clderef[ctnd].lx2  =(lderef[n].lx2>>1);
          clderef[ctnd].lx3  =(lderef[n].lx3>>1);
          clderef[ctnd].level=lderef[n].level-1;
          ctnd++;
        }
      }
    }
  }
  // sort the lists by level
  if(ctnd>1)
    std::sort(clderef, &(clderef[ctnd-1]), LogicalLocation::Greater);

  if(tnderef>nlbl)
    delete [] lderef;

  // Now the lists of the blocks to be refined and derefined are completed
  // Start tree manipulation
  // Step 1. perform refinement
  int nnew=0, ndel=0, ntot=0;
  for(int n=0; n<tnref; n++) {
    MeshBlockTree *bt=tree.FindMeshBlock(lref[n]);
    bt->Refine(tree, dim, mesh_bcs, nrbx1, nrbx2, nrbx3, root_level, nnew);
  }
  if(tnref!=0)
    delete [] lref;
  // Step 2. perform derefinement
  for(int n=0; n<ctnd; n++) {
    MeshBlockTree *bt=tree.FindMeshBlock(clderef[n]);
    bt->Derefine(tree, dim, mesh_bcs, nrbx1, nrbx2, nrbx3, root_level, ndel);
  }
  if(tnderef>nlbl)
    delete [] clderef;
  ntot=nbtotal+nnew-ndel;
  if(nnew==0 && ndel==0)
    return; // nothing to do
  // Tree manipulation completed

  // Block exchange
  // Step 1. construct new lists
  LogicalLocation *newloc = new LogicalLocation[ntot];
  int *newrank = new int[ntot];
  Real *newcost = new Real[ntot];
  int *newtoold = new int[ntot];
  int *oldtonew = new int[nbtotal];
  tree.GetMeshBlockList(newloc,newtoold,nbtotal);
  // create a list mapping the previous gid to the current one
  oldtonew[0]=0;
  int k=1;
  for(int n=1; n<ntot; n++) {
    if(newtoold[n]==newtoold[n-1]+1) { // normal
      oldtonew[k++]=n;
    }
    else if(newtoold[n]==newtoold[n-1]+nlbl) { // derefined
      for(int j=0; j<nlbl-1; j++)
        oldtonew[k++]=n-1;
      oldtonew[k++]=n;
    }
  }

#ifdef MPI_PARALLEL
  // share the cost list
  MPI_Allgatherv(MPI_IN_PLACE, nblist[Globals::my_rank], MPI_INT,
                 costlist, nblist, nslist, MPI_INT, MPI_COMM_WORLD);
#endif

  current_level=0;
  for(int n=0; n<ntot; n++) {
    int on=newtoold[n];
    if(newloc[n].level>current_level) // set the current max level
      current_level=newloc[n].level;
    if(newloc[n].level>=loclist[on].level) // same or refined
      newcost[n]=costlist[on];
    else {
      Real acost=0.0;
      for(int l=0; l<nlbl; l++)
        acost+=costlist[on+l];
      newcost[n]=acost/nlbl;
    }
  }

  // store old nbstart and nbend
  int onbs=nslist[Globals::my_rank];
  int onbe=onbs+nblist[Globals::my_rank]-1;

  // Step 2. Calculate new load balance
  LoadBalancing(newcost, newrank, nslist, nblist, ntot);

  int nbs=nslist[Globals::my_rank];
  int nbe=nbs+nblist[Globals::my_rank]-1;

  int f2, f3;
  int &bnx1=pblock->block_size.nx1;
  int &bnx2=pblock->block_size.nx2;
  int &bnx3=pblock->block_size.nx3;
  if(mesh_size.nx2>1) f2=1;
  else f2=0;
  if(mesh_size.nx3>1) f3=1;
  else f3=0;

#ifdef MPI_PARALLEL
  // Step 3. count the number of the blocks to be sent / received
  int nsend=0, nrecv=0;
  for(int n=nbs; n<=nbe; n++) { 
    int on=newtoold[n];
    if(loclist[on].level > newloc[n].level) { // f2c
      for(int k=0; k<nlbl; k++) {
        if(ranklist[on+k]!=Globals::my_rank)
          nrecv++;
      }
    }
    else {
      if(ranklist[on]!=Globals::my_rank)
        nrecv++;
    }
  }
  for(int n=onbs; n<=onbe; n++) { 
    int nn=oldtonew[n];
    if(loclist[n].level < newloc[nn].level) { // c2f
      for(int k=0; k<nlbl; k++) {
        if(newrank[nn+k]!=Globals::my_rank)
          nsend++;
      }
    }
    else {
      if(newrank[nn]!=Globals::my_rank)
        nsend++;
    }
  }

  // Step 4. calculate buffer sizes
  Real **sendbuf, **recvbuf;
  int bssame=bnx1*bnx2*bnx3*NHYDRO;
  int bsf2c=(bnx1/2)*((bnx2+1)/2)*((bnx3+1)/2)*NHYDRO;
  int bsc2f=(bnx1/2+2)*((bnx2+1)/2+2*f2)*((bnx3+1)/2+2*f3)*NHYDRO;
  if(MAGNETIC_FIELDS_ENABLED) {
    bssame+=(bnx1+1)*bnx2*bnx3+bnx1*(bnx2+f2)*bnx3+bnx1*bnx2*(bnx3+f3);
    bsf2c+=((bnx1/2)+1)*((bnx2+1)/2)*((bnx3+1)/2)
          +(bnx1/2)*(((bnx2+1)/2)+f2)*((bnx3+1)/2)
          +(bnx1/2)*((bnx2+1)/2)*(((bnx3+1)/2)+f3);
    bsc2f+=((bnx1/2)+1+2)*((bnx2+1)/2+2*f2)*((bnx3+1)/2+2*f3)
          +(bnx1/2+2)*(((bnx2+1)/2)+f2+2*f2)*((bnx3+1)/2+2*f3)
          +(bnx1/2+2)*((bnx2+1)/2+2*f2)*(((bnx3+1)/2)+f3+2*f3);
  }

  MPI_Request *req_send, *req_recv;
  // Step 5. allocate and start receiving buffers
  if(nrecv!=0) {
    recvbuf = new Real*[nrecv];
    req_recv = new MPI_Request[nrecv];
    int k=0;
    for(int n=nbs; n<=nbe; n++) { 
      int on=newtoold[n];
      LogicalLocation &oloc=loclist[on];
      LogicalLocation &nloc=newloc[n];
      if(oloc.level>nloc.level) { // f2c
        for(int l=0; l<nlbl; l++) {
          if(ranklist[on+l]==Globals::my_rank) continue;
          LogicalLocation &lloc=loclist[on+l];
          int ox1=lloc.lx1&1L, ox2=lloc.lx2&1L, ox3=lloc.lx3&1L;
          recvbuf[k] = new Real[bsf2c];
          int tag=CreateAMRMPITag(n-nbs, ox1, ox2, ox3);
          MPI_Irecv(recvbuf[k], bsf2c, MPI_ATHENA_REAL, ranklist[on+l],
                    tag, MPI_COMM_WORLD, &(req_recv[k]));
          k++;
        }
      }
      else { // same or c2f
        if(ranklist[on]==Globals::my_rank) continue;
        int size;
        if(oloc.level == nloc.level) size=bssame;
        else size=bsc2f;
        recvbuf[k] = new Real[size];
        int tag=CreateAMRMPITag(n-nbs, 0, 0, 0);
        MPI_Irecv(recvbuf[k], size, MPI_ATHENA_REAL, ranklist[on],
                  tag, MPI_COMM_WORLD, &(req_recv[k]));
        k++;
      }
    }
  }
  // Step 6. allocate, pack and start sending buffers
  if(nsend!=0) {
    sendbuf = new Real*[nsend];
    req_send = new MPI_Request[nsend];
    int k=0;
    for(int n=onbs; n<=onbe; n++) { 
      int nn=oldtonew[n];
      LogicalLocation &oloc=loclist[n];
      LogicalLocation &nloc=newloc[nn];
      MeshBlock* pb=FindMeshBlock(n);
      if(nloc.level==oloc.level) { // same
        if(newrank[nn]==Globals::my_rank) continue;
        sendbuf[k] = new Real[bssame];
        // pack
        int p=0;
        BufferUtility::Pack4DData(pb->phydro->u, sendbuf[k], 0, NHYDRO-1,
                       pb->is, pb->ie, pb->js, pb->je, pb->ks, pb->ke, p);
        if(MAGNETIC_FIELDS_ENABLED) {
          BufferUtility::Pack3DData(pb->pfield->b.x1f, sendbuf[k],
                         pb->is, pb->ie+1, pb->js, pb->je, pb->ks, pb->ke, p);
          BufferUtility::Pack3DData(pb->pfield->b.x2f, sendbuf[k],
                         pb->is, pb->ie+1, pb->js, pb->je, pb->ks, pb->ke, p);
          BufferUtility::Pack3DData(pb->pfield->b.x3f, sendbuf[k],
                         pb->is, pb->ie+1, pb->js, pb->je, pb->ks, pb->ke, p);
        }
        int tag=CreateAMRMPITag(nn-nslist[newrank[nn]], 0, 0, 0);
        MPI_Isend(sendbuf[k], bssame, MPI_ATHENA_REAL, newrank[nn],
                  tag, MPI_COMM_WORLD, &(req_send[k]));
        k++;
      }
      else if(nloc.level>oloc.level) { // c2f
        for(int l=0; l<nlbl; l++) {
          if(newrank[nn+l]==Globals::my_rank) continue;
          LogicalLocation &lloc=newloc[nn+l];
          int ox1=lloc.lx1&1L, ox2=lloc.lx2&1L, ox3=lloc.lx3&1L;
          sendbuf[k] = new Real[bsc2f];
          // pack
          int is, ie, js, je, ks, ke;
          if(ox1==0) is=pb->is-1,                       ie=pb->is+pb->block_size.nx1/2;
          else       is=pb->is+pb->block_size.nx1/2-1,  ie=pb->ie+1;
          if(ox2==0) js=pb->js-f2,                      je=pb->js+pb->block_size.nx2/2;
          if(ox2==0) js=pb->js-f2,                      je=pb->js+pb->block_size.nx2/2;
          else       js=pb->js+pb->block_size.nx2/2-f2, je=pb->je+f2;
          if(ox3==0) ks=pb->ks-f3,                      ke=pb->ks+pb->block_size.nx3/2;
          else       ks=pb->ks+pb->block_size.nx3/2-f3, ke=pb->ke+f3;
          int p=0;
          BufferUtility::Pack4DData(pb->phydro->u, sendbuf[k], 0, NHYDRO-1,
                                    is, ie, js, je, ks, ke, p);
          if(MAGNETIC_FIELDS_ENABLED) {
            BufferUtility::Pack3DData(pb->pfield->b.x1f, sendbuf[k],
                                      is, ie+1, js, je, ks, ke, p);
            BufferUtility::Pack3DData(pb->pfield->b.x2f, sendbuf[k],
                                      is, ie, js, je+f2, ks, ke, p);
            BufferUtility::Pack3DData(pb->pfield->b.x3f, sendbuf[k],
                                      is, ie, js, je, ks, ke+f3, p);
          }
          int tag=CreateAMRMPITag(nn+l-nslist[newrank[nn+l]], 0, 0, 0);
          MPI_Isend(sendbuf[k], bsc2f, MPI_ATHENA_REAL, newrank[nn+l],
                    tag, MPI_COMM_WORLD, &(req_send[k]));
          k++;
        }
      }
      else { // f2c
        if(newrank[nn]==Globals::my_rank) continue;
        int ox1=oloc.lx1&1L, ox2=oloc.lx2&1L, ox3=oloc.lx3&1L;
        sendbuf[k] = new Real[bsf2c];
        // restrict and pack
        MeshRefinement *pmr=pb->pmr;
        pmr->RestrictCellCenteredValues(pb->phydro->u, pmr->coarse_cons_,
             0, NHYDRO-1, pb->cis, pb->cie, pb->cjs, pb->cje, pb->cks, pb->cke);
        int p=0;
        BufferUtility::Pack4DData(pmr->coarse_cons_, sendbuf[k], 0, NHYDRO-1,
                       pb->cis, pb->cie, pb->cjs, pb->cje, pb->cks, pb->cke, p);
        if(MAGNETIC_FIELDS_ENABLED) {
          pmr->RestrictFieldX1(pb->pfield->b.x1f, pmr->coarse_b_.x1f,
                               pb->cis, pb->cie+1, pb->cjs, pb->cje, pb->cks, pb->cke);
          BufferUtility::Pack3DData(pmr->coarse_b_.x1f, sendbuf[k],
                         pb->cis, pb->cie+1, pb->cjs, pb->cje, pb->cks, pb->cke, p);
          pmr->RestrictFieldX2(pb->pfield->b.x2f, pmr->coarse_b_.x2f,
                               pb->cis, pb->cie, pb->cjs, pb->cje+f2, pb->cks, pb->cke);
          BufferUtility::Pack3DData(pmr->coarse_b_.x2f, sendbuf[k],
                         pb->cis, pb->cie, pb->cjs, pb->cje+f2, pb->cks, pb->cke, p);
          pmr->RestrictFieldX3(pb->pfield->b.x3f, pmr->coarse_b_.x3f,
                               pb->cis, pb->cie, pb->cjs, pb->cje, pb->cks, pb->cke+f3);
          BufferUtility::Pack3DData(pmr->coarse_b_.x3f, sendbuf[k],
                         pb->cis, pb->cie, pb->cjs, pb->cje, pb->cks, pb->cke+f3, p);
        }
        int tag=CreateAMRMPITag(nn-nslist[newrank[nn]], ox1, ox2, ox3);
        MPI_Isend(sendbuf[k], bsf2c, MPI_ATHENA_REAL, newrank[nn],
                  tag, MPI_COMM_WORLD, &(req_send[k]));
        k++;
      }
    }
  }
#endif

  // Step 7. construct a new MeshBlock list
  // move the data within the node
  MeshBlock *newlist=NULL;
  RegionSize block_size=pblock->block_size;
  enum BoundaryFlag block_bcs[6];

  for(int n=nbs; n<=nbe; n++) {
    int on=newtoold[n];
    if((ranklist[on]==Globals::my_rank) && (loclist[on].level == newloc[n].level)) {
      // on the same node and same level -> just move it
      MeshBlock* pob=FindMeshBlock(on);
      if(pob->prev==NULL) pblock=pob->next;
      else pob->prev->next=pob->next;
      if(pob->next!=NULL) pob->next->prev=pob->prev;
      pob->next=NULL;
      if(n==nbs) { // first
        pob->prev=NULL;
        newlist=pmb=pob;
      }
      else {
        pmb->next=pob;
        pob->prev=pmb;
        pmb=pmb->next;
      }
      pmb->gid=n; pmb->lid=n-nbs;
    }
    else {
      // on a different level or node - create a new block
      SetBlockSizeAndBoundaries(newloc[n], block_size, block_bcs);
      if(n==nbs) { // first
        newlist = new MeshBlock(n, n-nbs, newloc[n], block_size, block_bcs, this, pin, true);
        pmb=newlist;
      }
      else {
        pmb->next = new MeshBlock(n, n-nbs, newloc[n], block_size, block_bcs, this, pin, true);
        pmb->next->prev=pmb;
        pmb=pmb->next;
      }
      // fill the conservative variables
      if((loclist[on].level>newloc[n].level)) { // fine to coarse
        for(int ll=0; ll<nlbl; ll++) {
          if(ranklist[on+ll]!=Globals::my_rank) continue;
          // on the same node - restriction
          MeshBlock* pob=FindMeshBlock(on+ll);
          MeshRefinement *pmr=pob->pmr;
          pmr->RestrictCellCenteredValues(pob->phydro->u, pmr->coarse_cons_,
               0, NHYDRO-1, pob->cis, pob->cie, pob->cjs, pob->cje, pob->cks, pob->cke);
          int is=pmb->is+(loclist[on+ll].lx1&1L)*pmb->block_size.nx1/2;
          int js=pmb->js+(loclist[on+ll].lx2&1L)*pmb->block_size.nx2/2;
          int ks=pmb->ks+(loclist[on+ll].lx3&1L)*pmb->block_size.nx3/2;
          AthenaArray<Real> &src=pmr->coarse_cons_;
          AthenaArray<Real> &dst=pmb->phydro->u;
          for(int nn=0; nn<NHYDRO; nn++) {
            for(int k=ks, fk=pob->cks; fk<=pob->cke; k++, fk++) {
              for(int j=js, fj=pob->cjs; fj<=pob->cje; j++, fj++) {
                for(int i=is, fi=pob->cis; fi<=pob->cie; i++, fi++)
                  dst(nn, k, j, i)=src(nn, fk, fj, fi);
          }}}
          if(MAGNETIC_FIELDS_ENABLED) {
            pmr->RestrictFieldX1(pob->pfield->b.x1f, pmr->coarse_b_.x1f,
                         pob->cis, pob->cie+1, pob->cjs, pob->cje, pob->cks, pob->cke);
            pmr->RestrictFieldX2(pob->pfield->b.x2f, pmr->coarse_b_.x2f,
                         pob->cis, pob->cie, pob->cjs, pob->cje+f2, pob->cks, pob->cke);
            pmr->RestrictFieldX3(pob->pfield->b.x3f, pmr->coarse_b_.x3f,
                         pob->cis, pob->cie, pob->cjs, pob->cje, pob->cks, pob->cke+f3);
            FaceField &src=pmr->coarse_b_;
            FaceField &dst=pmb->pfield->b;
            for(int k=ks, fk=pob->cks; fk<=pob->cke; k++, fk++) {
              for(int j=js, fj=pob->cjs; fj<=pob->cje; j++, fj++) {
                for(int i=is, fi=pob->cis; fi<=pob->cie+1; i++, fi++)
                  dst.x1f(k, j, i)=src.x1f(fk, fj, fi);
            }}
            for(int k=ks, fk=pob->cks; fk<=pob->cke; k++, fk++) {
              for(int j=js, fj=pob->cjs; fj<=pob->cje+f2; j++, fj++) {
                for(int i=is, fi=pob->cis; fi<=pob->cie; i++, fi++)
                  dst.x2f(k, j, i)=src.x2f(fk, fj, fi);
            }}
            if(pmb->block_size.nx2==1) {
              int ie=is+block_size.nx1/2-1;
              for(int i=is; i<=ie; i++)
                dst.x2f(pmb->ks, pmb->js+1, i)=dst.x2f(pmb->ks, pmb->js, i);
            }
            for(int k=ks, fk=pob->cks; fk<=pob->cke+f3; k++, fk++) {
              for(int j=js, fj=pob->cjs; fj<=pob->cje; j++, fj++) {
                for(int i=is, fi=pob->cis; fi<=pob->cie; i++, fi++)
                  dst.x3f(k, j, i)=src.x3f(fk, fj, fi);
            }}
            if(pmb->block_size.nx3==1) {
              int ie=is+block_size.nx1/2-1, je=js+block_size.nx2/2-1;
              for(int j=js; j<=je; j++) {
                for(int i=is; i<=ie; i++)
                  dst.x3f(pmb->ks+1, j, i)=dst.x3f(pmb->ks, j, i);
              }
            }
          }
        }
      }
      else if((loclist[on].level < newloc[n].level) && (ranklist[on]==Globals::my_rank)) {
        // coarse to fine on the same node - prolongation
        if(ranklist[on]!=Globals::my_rank) continue;
        MeshBlock* pob=FindMeshBlock(on);
        MeshRefinement *pmr=pmb->pmr;
        int is=pob->cis-1, ie=pob->cie+1, js=pob->cjs-f2,
            je=pob->cje+f2, ks=pob->cks-f3, ke=pob->cke+f3;
        int cis=(newloc[n].lx1&1L)*pob->block_size.nx1/2+pob->is-1;
        int cjs=(newloc[n].lx2&1L)*pob->block_size.nx2/2+pob->js-f2;
        int cks=(newloc[n].lx3&1L)*pob->block_size.nx3/2+pob->ks-f3;
        AthenaArray<Real> &src=pob->phydro->u;
        AthenaArray<Real> &dst=pmr->coarse_cons_;
        // fill the coarse buffer
        for(int nn=0; nn<NHYDRO; nn++) {
          for(int k=ks, ck=cks; k<=ke; k++, ck++) {
            for(int j=js, cj=cjs; j<=je; j++, cj++) {
              for(int i=is, ci=cis; i<=ie; i++, ci++)
                dst(nn, k, j, i)=src(nn, ck, cj, ci);
        }}}
        pmr->ProlongateCellCenteredValues(dst, pmb->phydro->u, 0, NHYDRO-1,
                                          is, ie, js, je, ks, ke);
        if(MAGNETIC_FIELDS_ENABLED) {
          FaceField &src=pob->pfield->b;
          FaceField &dst=pmr->coarse_b_;
          for(int k=ks, ck=cks; k<=ke; k++, ck++) {
            for(int j=js, cj=cjs; j<=je; j++, cj++) {
              for(int i=is, ci=cis; i<=ie+1; i++, ci++)
                dst.x1f(k, j, i)=src.x1f(ck, cj, ci);
          }}
          for(int k=ks, ck=cks; k<=ke; k++, ck++) {
            for(int j=js, cj=cjs; j<=je+f2; j++, cj++) {
              for(int i=is, ci=cis; i<=ie; i++, ci++)
                dst.x2f(k, j, i)=src.x2f(ck, cj, ci);
          }}
          for(int k=ks, ck=cks; k<=ke+f3; k++, ck++) {
            for(int j=js, cj=cjs; j<=je; j++, cj++) {
              for(int i=is, ci=cis; i<=ie; i++, ci++)
                dst.x3f(k, j, i)=src.x3f(ck, cj, ci);
          }}
          pmr->ProlongateSharedFieldX1(dst.x1f, pmb->pfield->b.x1f,
                                       pob->is, ie+1, js, je, ks, ke);
          pmr->ProlongateSharedFieldX2(dst.x2f, pmb->pfield->b.x2f,
                                       is, ie, js, je+f2, ks, ke);
          pmr->ProlongateSharedFieldX3(dst.x3f, pmb->pfield->b.x3f,
                                       is, ie, js, je, ks, ke+f3);
          pmr->ProlongateInternalField(pmb->pfield->b, is, ie, js, je, ks, ke);
        }
      }
    }
  }

  // discard remaining MeshBlocks
  // they could be reused, but for the moment, just throw them away for simplicity
  if(pblock!=NULL) {
    while(pblock->next != NULL)
      delete pblock->next;
    delete pblock;
  }

  // Replace the MeshBlock list
  pblock=newlist;

  // Step 8. Receive the data and load into MeshBlocks
  // This is a test: try MPI_Waitall later.
#ifdef MPI_PARALLEL
  if(nrecv!=0) {
    int k=0;
    for(int n=nbs; n<=nbe; n++) { 
      int on=newtoold[n];
      LogicalLocation &oloc=loclist[on];
      LogicalLocation &nloc=newloc[n];
      MeshBlock *pb=FindMeshBlock(n);
      if(oloc.level==nloc.level) { // same
        if(ranklist[on]==Globals::my_rank) continue;
        MPI_Wait(&(req_recv[k]), MPI_STATUS_IGNORE);
        int p=0;
        BufferUtility::Unpack4DData(recvbuf[k], pb->phydro->u, 0, NHYDRO-1,
                       pb->is, pb->ie, pb->js, pb->je, pb->ks, pb->ke, p);
        if(MAGNETIC_FIELDS_ENABLED) {
          FaceField &dst=pb->pfield->b;
          BufferUtility::Unpack3DData(recvbuf[k], dst.x1f,
                         pb->is, pb->ie+1, pb->js, pb->je, pb->ks, pb->ke, p);
          BufferUtility::Unpack3DData(recvbuf[k], dst.x2f,
                         pb->is, pb->ie+1, pb->js, pb->je, pb->ks, pb->ke, p);
          BufferUtility::Unpack3DData(recvbuf[k], dst.x3f,
                         pb->is, pb->ie+1, pb->js, pb->je, pb->ks, pb->ke, p);
          if(pb->block_size.nx2==1) {
            for(int i=pb->is; i<=pb->ie; i++)
              dst.x2f(pb->ks, pb->js+1, i)=dst.x2f(pb->ks, pb->js, i);
          }
          if(pb->block_size.nx3==1) {
            for(int j=pb->js; j<=pb->je; j++) {
              for(int i=pb->is; i<=pb->ie; i++)
                dst.x3f(pb->ks+1, j, i)=dst.x3f(pb->ks, j, i);
            }
          }
        }
        k++;
      }
      else if(oloc.level>nloc.level) { // f2c
        for(int l=0; l<nlbl; l++) {
          if(ranklist[on+l]==Globals::my_rank) continue;
          LogicalLocation &lloc=loclist[on+l];
          int ox1=lloc.lx1&1L, ox2=lloc.lx2&1L, ox3=lloc.lx3&1L;
          int p=0, is, ie, js, je, ks, ke;
          if(ox1==0) is=pb->is,                      ie=pb->is+pb->block_size.nx1/2-1;
          else       is=pb->is+pb->block_size.nx1/2, ie=pb->ie;
          if(ox2==0) js=pb->js,                      je=pb->js+pb->block_size.nx2/2-f2;
          else       js=pb->js+pb->block_size.nx2/2, je=pb->je;
          if(ox3==0) ks=pb->ks,                      ke=pb->ks+pb->block_size.nx3/2-f3;
          else       ks=pb->ks+pb->block_size.nx3/2, ke=pb->ke;
          MPI_Wait(&(req_recv[k]), MPI_STATUS_IGNORE);
          BufferUtility::Unpack4DData(recvbuf[k], pb->phydro->u, 0, NHYDRO-1,
                         is, ie, js, je, ks, ke, p);
          if(MAGNETIC_FIELDS_ENABLED) {
            FaceField &dst=pb->pfield->b;
            BufferUtility::Unpack3DData(recvbuf[k], dst.x1f,
                           is, ie+1, js, je, ks, ke, p);
            BufferUtility::Unpack3DData(recvbuf[k], dst.x2f,
                           is, ie+1, js, je, ks, ke, p);
            BufferUtility::Unpack3DData(recvbuf[k], dst.x3f,
                           is, ie+1, js, je, ks, ke, p);
            if(pb->block_size.nx2==1) {
              for(int i=is; i<=ie; i++)
                dst.x2f(pb->ks, pb->js+1, i)=dst.x2f(pb->ks, pb->js, i);
            }
            if(pb->block_size.nx3==1) {
              for(int j=js; j<=je; j++) {
                for(int i=is; i<=ie; i++)
                  dst.x3f(pb->ks+1, j, i)=dst.x3f(pb->ks, j, i);
              }
            }
          }
          k++;
        }
      }
      else { // c2f
        if(ranklist[on]==Globals::my_rank) continue;
        MeshRefinement *pmr=pb->pmr;
        int p=0;
        int is=pb->cis-1, ie=pb->cie+1, js=pb->cjs-f2,
            je=pb->cje+f2, ks=pb->cks-f3, ke=pb->cke+f3;
        MPI_Wait(&(req_recv[k]), MPI_STATUS_IGNORE);
        BufferUtility::Unpack4DData(recvbuf[k], pmr->coarse_cons_,
                                    0, NHYDRO-1, is, ie, js, je, ks, ke, p);
        pmr->ProlongateCellCenteredValues(pmr->coarse_cons_, pb->phydro->u, 0, NHYDRO-1,
                                          is, ie, js, je, ks, ke);
        if(MAGNETIC_FIELDS_ENABLED) {
          BufferUtility::Unpack3DData(recvbuf[k], pmr->coarse_b_.x1f,
                                      is, ie+1, js, je, ks, ke, p);
          BufferUtility::Unpack3DData(recvbuf[k], pmr->coarse_b_.x2f,
                                      is, ie, js, je+f2, ks, ke, p);
          BufferUtility::Unpack3DData(recvbuf[k], pmr->coarse_b_.x3f,
                                      is, ie, js, je, ks, ke+f3, p);
          pmr->ProlongateSharedFieldX1(pmr->coarse_b_.x1f, pb->pfield->b.x1f,
                                       is, ie+1, js, je, ks, ke);
          pmr->ProlongateSharedFieldX2(pmr->coarse_b_.x2f, pb->pfield->b.x2f,
                                       is, ie, js, je+f2, ks, ke);
          pmr->ProlongateSharedFieldX3(pmr->coarse_b_.x3f, pb->pfield->b.x3f,
                                       is, ie, js, je, ks, ke+f3);
          pmr->ProlongateInternalField(pb->pfield->b, is, ie, js, je, ks, ke);
        }
        k++;
      }
    }
  }
#endif

  // deallocate arrays
  delete [] loclist;
  delete [] ranklist;
  delete [] costlist;
  delete [] newtoold;
  delete [] oldtonew;
#ifdef MPI_PARALLEL
  if(nsend!=0) {
    MPI_Waitall(nsend, req_send, MPI_STATUSES_IGNORE);
    for(int n=0;n<nsend;n++)
      delete [] sendbuf[n];
    delete [] sendbuf;
    delete [] req_send;
  }
  if(nrecv!=0) {
    for(int n=0;n<nrecv;n++)
      delete [] recvbuf[n];
    delete [] recvbuf;
    delete [] req_recv;
  }
#endif

  // update the lists
  loclist = newloc;
  ranklist = newrank;
  costlist = newcost;

  // re-initialize the MeshBlocks
  pmb=pblock;
  while(pmb!=NULL) {
    pmb->SearchAndSetNeighbors(tree, ranklist, nslist);
    pmb=pmb->next;
  }
  Initialize(2, pin);

  return;
}
<|MERGE_RESOLUTION|>--- conflicted
+++ resolved
@@ -1045,7 +1045,6 @@
     int num_south_polar_blocks = pmy_mesh->nrbx3 * (1 << level);
     polar_neighbor_south = new PolarNeighborBlock[num_south_polar_blocks];
   }
-<<<<<<< HEAD
   precon = new Reconstruction(this, pin);
   if(pm->multilevel==true) pmr = new MeshRefinement(this, pin);
 
@@ -1054,10 +1053,9 @@
   if (MAGNETIC_FIELDS_ENABLED) pfield = new Field(this, pin);
   peos = new EquationOfState(this, pin);
 
-=======
-
+  // Create user mesh data
   InitUserMeshBlockData(pin);
->>>>>>> 58d068e4
+
   return;
 }
 
@@ -1186,14 +1184,13 @@
   if (block_bcs[OUTER_X2] == POLAR_BNDRY)
     delete[] polar_neighbor_south;
   delete pbval;
-<<<<<<< HEAD
   delete precon;
   delete pmr;
 
   delete phydro;
   if (MAGNETIC_FIELDS_ENABLED) delete pfield;
   delete peos;
-=======
+
   // delete user MeshBlock data
   for(int n=0; n<nrusermeshblockdata_; n++)
     rusermeshblockdata[n].DeleteAthenaArray();
@@ -1201,7 +1198,6 @@
   for(int n=0; n<niusermeshblockdata_; n++)
     iusermeshblockdata[n].DeleteAthenaArray();
   if(niusermeshblockdata_>0) delete [] iusermeshblockdata;
->>>>>>> 58d068e4
 }
 
 
