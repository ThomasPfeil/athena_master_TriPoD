--- conflicted
+++ resolved
@@ -104,21 +104,13 @@
       for (int i=il-1; i<=iu; ++i) {
         wl(n,k,j,i+1) = wc(n,i) + ((pco->x1f(i+1)-pco->x1v(i))/pco->dx1f(i))*dwm(n,i);
         wr(n,k,j,i  ) = wc(n,i) - ((pco->x1v(i  )-pco->x1f(i))/pco->dx1f(i))*dwm(n,i);
-<<<<<<< HEAD
-        if (pmb->precon->characteristic_reconstruction) {
-          // Reapply EOS floors to both L/R reconstructed primitive states
-          // TODO(kfelker): only needs to be called 1x for all NHYDRO
-          pmb->peos->ApplyPrimitiveFloors(wl, k, j, i+1);
-          pmb->peos->ApplyPrimitiveFloors(wr, k, j, i);
-        }
-=======
->>>>>>> 4b0e3bb7
       }
     }
     if (pmb->precon->characteristic_reconstruction) {
 #pragma omp simd
       for (int i=il-1; i<=iu; ++i) {
         // Reapply EOS floors to both L/R reconstructed primitive states
+        // TODO(kfelker): check that fused loop with NWAVE redundant application is slower
         pmb->peos->ApplyPrimitiveFloors(wl, k, j, i+1);
         pmb->peos->ApplyPrimitiveFloors(wr, k, j, i);
       }
@@ -216,14 +208,6 @@
       for (int i=il; i<=iu; ++i) {
         wl(n,k,j+1,i) = wc(n,i) + ((pco->x2f(j+1)-pco->x2v(j))/pco->dx2f(j))*dwm(n,i);
         wr(n,k,j  ,i) = wc(n,i) - ((pco->x2v(j  )-pco->x2f(j))/pco->dx2f(j))*dwm(n,i);
-<<<<<<< HEAD
-        if (pmb->precon->characteristic_reconstruction) {
-          // Reapply EOS floors to both L/R reconstructed primitive states
-          // TODO(kfelker): only needs to be called 1x for all NHYDRO
-          pmb->peos->ApplyPrimitiveFloors(wl, k, j+1, i);
-          pmb->peos->ApplyPrimitiveFloors(wr, k, j, i);
-        }
-=======
       }
     }
     if (pmb->precon->characteristic_reconstruction) {
@@ -232,7 +216,6 @@
         // Reapply EOS floors to both L/R reconstructed primitive states
         pmb->peos->ApplyPrimitiveFloors(wl, k, j+1, i);
         pmb->peos->ApplyPrimitiveFloors(wr, k, j, i);
->>>>>>> 4b0e3bb7
       }
     }
   }}
@@ -328,14 +311,6 @@
       for (int i=il; i<=iu; ++i) {
         wl(n,k+1,j,i) = wc(n,i) + ((pco->x3f(k+1)-pco->x3v(k))/pco->dx3f(k))*dwm(n,i);
         wr(n,k  ,j,i) = wc(n,i) - ((pco->x3v(k  )-pco->x3f(k))/pco->dx3f(k))*dwm(n,i);
-<<<<<<< HEAD
-        if (pmb->precon->characteristic_reconstruction) {
-          // Reapply EOS floors to both L/R reconstructed primitive states
-          // TODO(kfelker): only needs to be called 1x for all NHYDRO
-          pmb->peos->ApplyPrimitiveFloors(wl, k+1, j, i);
-          pmb->peos->ApplyPrimitiveFloors(wr, k, j, i);
-        }
-=======
       }
     }
     if (pmb->precon->characteristic_reconstruction) {
@@ -344,7 +319,6 @@
         // Reapply EOS floors to both L/R reconstructed primitive states
         pmb->peos->ApplyPrimitiveFloors(wl, k+1, j, i);
         pmb->peos->ApplyPrimitiveFloors(wr, k, j, i);
->>>>>>> 4b0e3bb7
       }
     }
   }}
