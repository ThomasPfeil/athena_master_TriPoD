--- conflicted
+++ resolved
@@ -14,12 +14,8 @@
 // Athena headers
 #include "../athena.hpp"         // enums, macros, Real
 #include "../athena_arrays.hpp"  // AthenaArray
-<<<<<<< HEAD
 #include "../fluid.hpp"          // Fluid
-#include "../mesh.hpp"           // Block
-=======
 #include "../mesh.hpp"           // MeshBlock
->>>>>>> 1515a712
 
 // TODO: find better input method
 namespace globals
