//========================================================================================
// Athena++ astrophysical MHD code
// Copyright(C) 2014 James M. Stone <jmstone@princeton.edu> and other code contributors
// Licensed under the 3-clause BSD License, see LICENSE file for details
//========================================================================================
//! \file add_flux_divergence.cpp
//  \brief Applies divergence of the fluxes, including geometric "source terms" added
//         by a function implemented in each Coordinate class.

// C headers

// C++ headers

// Athena++ headers
#include "../athena.hpp"
#include "../athena_arrays.hpp"
#include "../bvals/bvals.hpp"
#include "../coordinates/coordinates.hpp"
#include "../field/field.hpp"
#include "../mesh/mesh.hpp"
#include "../reconstruct/reconstruction.hpp"
#include "hydro.hpp"

// OpenMP header
#ifdef OPENMP_PARALLEL
#include <omp.h>
#endif

//----------------------------------------------------------------------------------------
//! \fn  void Hydro::AddFluxDivergenceToAverage
//  \brief Adds flux divergence to weighted average of conservative variables from
//  previous step(s) of time integrator algorithm

void Hydro::AddFluxDivergenceToAverage(AthenaArray<Real> &w, AthenaArray<Real> &bcc,
                                       const Real wght, AthenaArray<Real> &u_out) {
  MeshBlock *pmb=pmy_block;
  AthenaArray<Real> &x1flux=flux[X1DIR];
  AthenaArray<Real> &x2flux=flux[X2DIR];
  AthenaArray<Real> &x3flux=flux[X3DIR];
  int is = pmb->is; int js = pmb->js; int ks = pmb->ks;
  int ie = pmb->ie; int je = pmb->je; int ke = pmb->ke;
  AthenaArray<Real> x1area, x2area, x2area_p1, x3area, x3area_p1, vol, dflx;
  x1area.InitWithShallowCopy(x1face_area_);
  x2area.InitWithShallowCopy(x2face_area_);
  x2area_p1.InitWithShallowCopy(x2face_area_p1_);
  x3area.InitWithShallowCopy(x3face_area_);
  x3area_p1.InitWithShallowCopy(x3face_area_p1_);
  vol.InitWithShallowCopy(cell_volume_);
  dflx.InitWithShallowCopy(dflx_);

  for (int k=ks; k<=ke; ++k) {
    for (int j=js; j<=je; ++j) {
      // calculate x1-flux divergence
      pmb->pcoord->Face1Area(k,j,is,ie+1,x1area);
      for (int n=0; n<NHYDRO; ++n) {
#pragma omp simd
        for (int i=is; i<=ie; ++i) {
          dflx(n,i) = (x1area(i+1) *x1flux(n,k,j,i+1) - x1area(i)*x1flux(n,k,j,i));
        }
      }

      // calculate x2-flux divergence
      if (pmb->block_size.nx2 > 1) {
        pmb->pcoord->Face2Area(k,j  ,is,ie,x2area   );
        pmb->pcoord->Face2Area(k,j+1,is,ie,x2area_p1);
        for (int n=0; n<NHYDRO; ++n) {
#pragma omp simd
          for (int i=is; i<=ie; ++i) {
            dflx(n,i) += (x2area_p1(i)*x2flux(n,k,j+1,i) - x2area(i)*x2flux(n,k,j,i));
          }
        }
      }

      // calculate x3-flux divergence
      if (pmb->block_size.nx3 > 1) {
        pmb->pcoord->Face3Area(k  ,j,is,ie,x3area   );
        pmb->pcoord->Face3Area(k+1,j,is,ie,x3area_p1);
        for (int n=0; n<NHYDRO; ++n) {
#pragma omp simd
          for (int i=is; i<=ie; ++i) {
            dflx(n,i) += (x3area_p1(i)*x3flux(n,k+1,j,i) - x3area(i)*x3flux(n,k,j,i));
          }
        }
      }

      // update conserved variables
      pmb->pcoord->CellVolume(k,j,is,ie,vol);
      for (int n=0; n<NHYDRO; ++n) {
#pragma omp simd
        for (int i=is; i<=ie; ++i) {
          u_out(n,k,j,i) -= wght*(pmb->pmy_mesh->dt)*dflx(n,i)/vol(i);
        }
      }
    }
  }

  // add coordinate (geometric) source terms
  if (!STS_ENABLED)
    pmb->pcoord->CoordSrcTerms((wght*pmb->pmy_mesh->dt),pmb->phydro->flux,w,bcc,u_out);

  return;
}

//----------------------------------------------------------------------------------------
//! \fn  void Hydro::WeightedAveU
//  \brief Compute weighted average of cell-averaged U in time integrator step

void Hydro::WeightedAveU(AthenaArray<Real> &u_out, AthenaArray<Real> &u_in1,
                         AthenaArray<Real> &u_in2, const Real wght[3]) {
  MeshBlock *pmb=pmy_block;
  int is = pmb->is; int js = pmb->js; int ks = pmb->ks;
  int ie = pmb->ie; int je = pmb->je; int ke = pmb->ke;

  // consider every possible simplified form of weighted sum operator:
  // U = a*U + b*U1 + c*U2

  // u_in2 may be an unallocated AthenaArray if using a 2S time integrator
  if (wght[0] == 1.0) {
    if (wght[2] != 0.0) {
      for (int n=0; n<NHYDRO; ++n) {
        for (int k=ks; k<=ke; ++k) {
          for (int j=js; j<=je; ++j) {
#pragma omp simd
<<<<<<< HEAD
            for (int i=is; i<=ie; ++i) {
              u_out(n,k,j,i) += wght[1]*u_in1(n,k,j,i) + wght[2]*u_in2(n,k,j,i);
            }
          }
        }
      }
    } else { // do not dereference u_in2
      if (wght[1] != 0.0) {
        for (int n=0; n<NHYDRO; ++n) {
          for (int k=ks; k<=ke; ++k) {
            for (int j=js; j<=je; ++j) {
#pragma omp simd
              for (int i=is; i<=ie; ++i) {
                u_out(n,k,j,i) += wght[1]*u_in1(n,k,j,i);
              }
            }
          }
        }
      }
    }
  } else if (wght[0] == 0.0) {
    if (wght[2] != 0.0) {
      for (int n=0; n<NHYDRO; ++n) {
        for (int k=ks; k<=ke; ++k) {
          for (int j=js; j<=je; ++j) {
#pragma omp simd
            for (int i=is; i<=ie; ++i) {
              u_out(n,k,j,i) = wght[1]*u_in1(n,k,j,i) + wght[2]*u_in2(n,k,j,i);
            }
          }
        }
      }
    } else if (wght[1] == 1.0) {
      // just deep copy
      for (int n=0; n<NHYDRO; ++n) {
        for (int k=ks; k<=ke; ++k) {
          for (int j=js; j<=je; ++j) {
#pragma omp simd
            for (int i=is; i<=ie; ++i) {
              u_out(n,k,j,i) = u_in1(n,k,j,i);
            }
          }
        }
      }
    } else {
      for (int n=0; n<NHYDRO; ++n) {
        for (int k=ks; k<=ke; ++k) {
          for (int j=js; j<=je; ++j) {
#pragma omp simd
            for (int i=is; i<=ie; ++i) {
              u_out(n,k,j,i) = wght[1]*u_in1(n,k,j,i);
            }
=======
          for (int i=is; i<=ie; ++i) {
            u_out(n,k,j,i) = wght[0]*u_out(n,k,j,i) + wght[1]*u_in1(n,k,j,i)
                             + wght[2]*u_in2(n,k,j,i);
>>>>>>> 19feab23
          }
        }
      }
    }
  } else {
    if (wght[2] != 0.0) {
      for (int n=0; n<NHYDRO; ++n) {
        for (int k=ks; k<=ke; ++k) {
          for (int j=js; j<=je; ++j) {
#pragma omp simd
            for (int i=is; i<=ie; ++i) {
              u_out(n,k,j,i) = wght[0]*u_out(n,k,j,i) + wght[1]*u_in1(n,k,j,i)
                  + wght[2]*u_in2(n,k,j,i);
            }
          }
        }
      }
    } else { // do not dereference u_in2
      if (wght[1] != 0.0) {
        for (int n=0; n<NHYDRO; ++n) {
          for (int k=ks; k<=ke; ++k) {
            for (int j=js; j<=je; ++j) {
#pragma omp simd
              for (int i=is; i<=ie; ++i) {
                u_out(n,k,j,i) = wght[0]*u_out(n,k,j,i) + wght[1]*u_in1(n,k,j,i);
              }
            }
          }
        }
      } else { // do not dereference u_in1
        for (int n=0; n<NHYDRO; ++n) {
          for (int k=ks; k<=ke; ++k) {
            for (int j=js; j<=je; ++j) {
#pragma omp simd
              for (int i=is; i<=ie; ++i) {
                u_out(n,k,j,i) *= wght[0];
              }
            }
          }
        }
      }
    }
  }
  return;
}<|MERGE_RESOLUTION|>--- conflicted
+++ resolved
@@ -121,7 +121,6 @@
         for (int k=ks; k<=ke; ++k) {
           for (int j=js; j<=je; ++j) {
 #pragma omp simd
-<<<<<<< HEAD
             for (int i=is; i<=ie; ++i) {
               u_out(n,k,j,i) += wght[1]*u_in1(n,k,j,i) + wght[2]*u_in2(n,k,j,i);
             }
@@ -174,11 +173,6 @@
             for (int i=is; i<=ie; ++i) {
               u_out(n,k,j,i) = wght[1]*u_in1(n,k,j,i);
             }
-=======
-          for (int i=is; i<=ie; ++i) {
-            u_out(n,k,j,i) = wght[0]*u_out(n,k,j,i) + wght[1]*u_in1(n,k,j,i)
-                             + wght[2]*u_in2(n,k,j,i);
->>>>>>> 19feab23
           }
         }
       }
@@ -191,7 +185,7 @@
 #pragma omp simd
             for (int i=is; i<=ie; ++i) {
               u_out(n,k,j,i) = wght[0]*u_out(n,k,j,i) + wght[1]*u_in1(n,k,j,i)
-                  + wght[2]*u_in2(n,k,j,i);
+                               + wght[2]*u_in2(n,k,j,i);
             }
           }
         }
